TITLE
  XX Library file for ene_ana
END
ENEVERSION
  2022-08-17
END
ENERTRJ
# block definition for the energy trajectory file.
# which is specified by the input flag en_files of program ene_ana.
#
# Use keyword 'block' to specify the blocks
#             'subblock' to specify name and dimensions of a set of data
#             'size' to specify a size that should be read in from the file
#                    this size can be used as dimension specification
#                    in a subblock definition. Using the prefix 'matrix_'
#                    with such a definition will expand the size N to
#                    N*(N+1)/2
#
# Following is the definition for a gromosXX energy trajectory
#
  block TIMESTEP
    subblock TIME 2 1
  block ENERGY03
<<<<<<< HEAD
    subblock ENER 44 1
=======
    subblock ENER 45 1
>>>>>>> ccb4b909
    size NUM_BATHS
    subblock KINENER NUM_BATHS 3
    size NUM_ENERGY_GROUPS
    subblock BONDED NUM_ENERGY_GROUPS 5
    subblock NONBONDED matrix_NUM_ENERGY_GROUPS 4
    subblock SPECIAL NUM_ENERGY_GROUPS 12
    size NUM_EDS_STATES
    subblock EDS NUM_EDS_STATES 4
    size NUM_GAMD_GROUPS
    subblock GAMD NUM_GAMD_GROUPS 5 
    size NUM_LAMBDAS
    subblock PRECALCLAM NUM_LAMBDAS 12
    subblock ABDIH 1 2
  block VOLUMEPRESSURE03
    subblock MASS 1 1
    size NUM_BATHS
    subblock TEMPERATURE  NUM_BATHS 4
    subblock VOLUME 10 1
    subblock PRESSURE 30 1
END
FRENERTRJ
# block definition for the free energy trajectory file.
# which is specified by the input flag fr_files of program ene_ana.
#
# syntax as for the ENERTRJ definition
#
# Following is the definition for a gromosXX free energy trajectory.
#
  block TIMESTEP
    subblock TIME 2 1
  block FREEENERDERIVS03
    subblock RLAM 1 1
<<<<<<< HEAD
    subblock FREEENER 44 1
=======
    subblock FREEENER 45 1
>>>>>>> ccb4b909
    size NUM_BATHS
    subblock FREEKINENER NUM_BATHS 3
    size NUM_ENERGY_GROUPS
    subblock FREEBONDED NUM_ENERGY_GROUPS 5
    subblock FREENONBONDED matrix_NUM_ENERGY_GROUPS 4
    subblock FREESPECIAL NUM_ENERGY_GROUPS 12
    size NUM_EDS_STATES
    subblock FREEEDS NUM_EDS_STATES 4
    size NUM_LAMBDAS
    subblock FREEPRECALCLAM NUM_LAMBDAS 12
    subblock FREEABDIH 1 2
END
VARIABLES
# Here you can define variables to be calculated by the program ene_ana
# In principal the program refers to the blocknames you have defined above,
# accessing individual element using array indices (one- or two-dimensional)
#
# Predefined as well is the Boltzmann constant (as BOLTZ = 0.00831441) and
# the MASS which (if not present in the energy trajectory) will be calculated
# from the topology (if inputflag @topo is given).
#
# Additional properties can be defined here as a direct mapping of a known 
# property or as an expression of such properties. Make sure that variables
# and operators are always seperated by spaces. Multi-line expressions are
# allowed.
#
# Examples that work with the standard gromos96 definition are
#          given below and are actually standardly define if no library
#          file is specified.
time   = TIME[2]
dvdl   = FREEENER[3]
totene = ENER[1]
totkin = ENER[2]
totpot = ENER[3]
totcov = ENER[4]
totbond = ENER[5]
totangle = ENER[6]
totimproper = ENER[7]
totdihedral = ENER[8]
totcrossdihedral = ENER[9]
totnonbonded = ENER[10]
totlj = ENER[11]
totcrf = ENER[12]
totls = ENER[13]
totlspair = ENER[14]
totlsreal = ENER[15]
totlsk = ENER[16]
totlsa = ENER[17]
totlsself = ENER[18]
totlssurf = ENER[19]
totpolself = ENER[20]
totspecial = ENER[21]
totsasa = ENER[22]
totsasavol = ENER[23]
totconstraint = ENER[24]
totdisres = ENER[25]
totdisfieldres = ENER[26]
totdihres = ENER[27]
totposres = ENER[28]
totjval = ENER[29]
totxray = ENER[30]
totle = ENER[31]
totorder = ENER[32]
totsymm = ENER[33]
eds_vmix = ENER[34]
eds_vr = ENER[35]
eds_emax = ENER[36]
eds_emin = ENER[37]
eds_globmin = ENER[38]
eds_globminfluc = ENER[39]
entropy = ENER[40]
totqm = ENER[41]
totbsleus = ENER[42]
totrdc = ENER[43]
<<<<<<< HEAD
totgamd_DV = ENER[44]
=======
totangres = ENER[44]
nnvalid = ENER[45]
>>>>>>> ccb4b909
# calculate the pressure in atm.
pressu = PRESSURE[1] * 16.388453
boxvol = VOLUME[1]
# calculate the density in kg/m^3
densit = MASS[1] * 1.66056 / VOLUME[1]
# free energy
totfren = FREEENER[1]
totfrpot = FREEENER[3]
#
# temperature (2 baths)
solutemp2 = TEMPERATURE[1][1]
solvtemp2 = TEMPERATURE[2][1]
#
# example for 3 baths, first internal / rotational
# second molecular translational temperature
irtemp3 = TEMPERATURE[1][1]
mttemp3 = TEMPERATURE[2][1]
solvtemp3 = TEMPERATURE[3][1]
#
# Example: Heat of vaporization (Hvap)
#
# Neglecting quantum corrections for rigid bonds
# and intermolecular vibrational energies,
# Hvap can be estimated as
#
# Hvap = Ugas - Uliq + RT
#
# where Ugas and Uliq are the total potential energies
# of a single molecule in the gas and liquid phase, respectively, 
# R denotes the gas constant and T the absolute temperature.
# To calculate Hvap from an energy trajectory obtained 
# from a condensed phase simulation, Ugas = GASENER 
# has to be provided (e.g. from a separate simulation)
# along with the number of molecules, NUMMOL, in the box  
# and the temperature TEMP, e.g:
#
# TEMP = 300.0
# GASENER = 0
# NUMMOL = 512
# hvap = GASENER - ENER[3] / NUMMOL + BOLTZ * TEMP
# 
# Alternatively the temperature can be made available 
# from the appropriate entry in the TEMPERATURE 
# subblock.
#
# VISCOSITY (used by visco program)
diagP1 = PRESSURE[4]
diagP2 = PRESSURE[8]
diagP3 = PRESSURE[12]
offP1 = PRESSURE[5]
offP2 = PRESSURE[6]
offP3 = PRESSURE[9]
offP4 = PRESSURE[7]
offP5 = PRESSURE[10]
offP6 = PRESSURE[11]
END 
<|MERGE_RESOLUTION|>--- conflicted
+++ resolved
@@ -21,11 +21,7 @@
   block TIMESTEP
     subblock TIME 2 1
   block ENERGY03
-<<<<<<< HEAD
-    subblock ENER 44 1
-=======
-    subblock ENER 45 1
->>>>>>> ccb4b909
+    subblock ENER 46 1
     size NUM_BATHS
     subblock KINENER NUM_BATHS 3
     size NUM_ENERGY_GROUPS
@@ -58,11 +54,7 @@
     subblock TIME 2 1
   block FREEENERDERIVS03
     subblock RLAM 1 1
-<<<<<<< HEAD
-    subblock FREEENER 44 1
-=======
-    subblock FREEENER 45 1
->>>>>>> ccb4b909
+    subblock FREEENER 46 1
     size NUM_BATHS
     subblock FREEKINENER NUM_BATHS 3
     size NUM_ENERGY_GROUPS
@@ -137,12 +129,9 @@
 totqm = ENER[41]
 totbsleus = ENER[42]
 totrdc = ENER[43]
-<<<<<<< HEAD
-totgamd_DV = ENER[44]
-=======
 totangres = ENER[44]
 nnvalid = ENER[45]
->>>>>>> ccb4b909
+totgamd_DV = ENER[46]
 # calculate the pressure in atm.
 pressu = PRESSURE[1] * 16.388453
 boxvol = VOLUME[1]
