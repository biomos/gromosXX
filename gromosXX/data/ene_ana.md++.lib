--- conflicted
+++ resolved
@@ -54,11 +54,7 @@
     subblock TIME 2 1
   block FREEENERDERIVS03
     subblock RLAM 1 1
-<<<<<<< HEAD
-    subblock FREEENER  1
-=======
-    subblock FREEENER 46 1
->>>>>>> 6b552cb3
+    subblock FREEENER 50 1
     size NUM_BATHS
     subblock FREEKINENER NUM_BATHS 3
     size NUM_ENERGY_GROUPS
