TITLE
  XX Library file for ene_ana
END
ENEVERSION
<<<<<<< HEAD
  2022-08-17
=======
  2021-03-26
>>>>>>> 3487b4b4
END
ENERTRJ
# block definition for the energy trajectory file.
# which is specified by the input flag en_files of program ene_ana.
#
# Use keyword 'block' to specify the blocks
#             'subblock' to specify name and dimensions of a set of data
#             'size' to specify a size that should be read in from the file
#                    this size can be used as dimension specification
#                    in a subblock definition. Using the prefix 'matrix_'
#                    with such a definition will expand the size N to
#                    N*(N+1)/2
#
# Following is the definition for a gromosXX energy trajectory
#
  block TIMESTEP
    subblock TIME 2 1
  block ENERGY03
    subblock ENER 45 1
    size NUM_BATHS
    subblock KINENER NUM_BATHS 3
    size NUM_ENERGY_GROUPS
    subblock BONDED NUM_ENERGY_GROUPS 5
    subblock NONBONDED matrix_NUM_ENERGY_GROUPS 4
    subblock SPECIAL NUM_ENERGY_GROUPS 12
    size NUM_EDS_STATES
    subblock EDS NUM_EDS_STATES 4 
    size NUM_LAMBDAS
    subblock PRECALCLAM NUM_LAMBDAS 12
    subblock ABDIH 1 2
  block VOLUMEPRESSURE03
    subblock MASS 1 1
    size NUM_BATHS
    subblock TEMPERATURE  NUM_BATHS 4
    subblock VOLUME 10 1
    subblock PRESSURE 30 1
END
FRENERTRJ
# block definition for the free energy trajectory file.
# which is specified by the input flag fr_files of program ene_ana.
#
# syntax as for the ENERTRJ definition
#
# Following is the definition for a gromosXX free energy trajectory.
#
  block TIMESTEP
    subblock TIME 2 1
  block FREEENERDERIVS03
    subblock RLAM 1 1
    subblock FREEENER 45 1
    size NUM_BATHS
    subblock FREEKINENER NUM_BATHS 3
    size NUM_ENERGY_GROUPS
    subblock FREEBONDED NUM_ENERGY_GROUPS 5
    subblock FREENONBONDED matrix_NUM_ENERGY_GROUPS 4
    subblock FREESPECIAL NUM_ENERGY_GROUPS 12
    size NUM_EDS_STATES
    subblock FREEEDS NUM_EDS_STATES 4
    size NUM_LAMBDAS
    subblock FREEPRECALCLAM NUM_LAMBDAS 12
    subblock FREEABDIH 1 2
END
VARIABLES
# Here you can define variables to be calculated by the program ene_ana
# In principal the program refers to the blocknames you have defined above,
# accessing individual element using array indices (one- or two-dimensional)
#
# Predefined as well is the Boltzmann constant (as BOLTZ = 0.00831441) and
# the MASS which (if not present in the energy trajectory) will be calculated
# from the topology (if inputflag @topo is given).
#
# Additional properties can be defined here as a direct mapping of a known 
# property or as an expression of such properties. Make sure that variables
# and operators are always seperated by spaces. Multi-line expressions are
# allowed.
#
# Examples that work with the standard gromos96 definition are
#          given below and are actually standardly define if no library
#          file is specified.
time   = TIME[2]
dvdl   = FREEENER[3]
totene = ENER[1]
totkin = ENER[2]
totpot = ENER[3]
totcov = ENER[4]
totbond = ENER[5]
totangle = ENER[6]
totimproper = ENER[7]
totdihedral = ENER[8]
totcrossdihedral = ENER[9]
totnonbonded = ENER[10]
totlj = ENER[11]
totcrf = ENER[12]
totls = ENER[13]
totlspair = ENER[14]
totlsreal = ENER[15]
totlsk = ENER[16]
totlsa = ENER[17]
totlsself = ENER[18]
totlssurf = ENER[19]
totpolself = ENER[20]
totspecial = ENER[21]
totsasa = ENER[22]
totsasavol = ENER[23]
totconstraint = ENER[24]
totdisres = ENER[25]
totdisfieldres = ENER[26]
totdihres = ENER[27]
totposres = ENER[28]
totjval = ENER[29]
totxray = ENER[30]
totle = ENER[31]
totorder = ENER[32]
totsymm = ENER[33]
eds_vmix = ENER[34]
eds_vr = ENER[35]
free_eds_vr = FREEENER[35]
eds_emax = ENER[36]
eds_emin = ENER[37]
eds_globmin = ENER[38]
eds_globminfluc = ENER[39]
e1 = EDS[1][1]
e2 = EDS[2][1]
e3 = EDS[3][1]
e4 = EDS[4][1]
e5 = EDS[5][1]
e6 = EDS[6][1]
e7 = EDS[7][1]
e8 = EDS[8][1]
e9 = EDS[9][1]
e10 = EDS[10][1]
e11 = EDS[11][1]
e12 = EDS[12][1]
e13 = EDS[13][1]
e14 = EDS[14][1]
e15 = EDS[15][1]
e16 = EDS[16][1]
e17 = EDS[17][1]
e18 = EDS[18][1]
e19 = EDS[19][1]
e20 = EDS[20][1]
e21 = EDS[21][1]
e22 = EDS[22][1]
e23 = EDS[23][1]
e24 = EDS[24][1]
e25 = EDS[25][1]
e26 = EDS[26][1]
e1s = EDS[1][1] - EDS[1][4]
e2s = EDS[2][1] - EDS[2][4]
e3s = EDS[3][1] - EDS[3][4]
e4s = EDS[4][1] - EDS[4][4]
e5s = EDS[5][1] - EDS[5][4]
e6s = EDS[6][1] - EDS[6][4]
e7s = EDS[7][1] - EDS[7][4]
e8s = EDS[8][1] - EDS[8][4]
e9s = EDS[9][1] - EDS[9][4]
e10s = EDS[10][1] - EDS[10][4]
e11s = EDS[11][1] - EDS[11][4]
e12s = EDS[12][1] - EDS[12][4]
e13s = EDS[13][1] - EDS[13][4]
e14s = EDS[14][1] - EDS[14][4]
e15s = EDS[15][1] - EDS[15][4]
e16s = EDS[16][1] - EDS[16][4]
e17s = EDS[17][1] - EDS[17][4]
e18s = EDS[18][1] - EDS[18][4]
e19s = EDS[19][1] - EDS[19][4]
e20s = EDS[20][1] - EDS[20][4]
e21s = EDS[21][1] - EDS[21][4]
e22s = EDS[22][1] - EDS[22][4]
e23s = EDS[23][1] - EDS[23][4]
e24s = EDS[24][1] - EDS[24][4]
e25s = EDS[25][1] - EDS[25][4]
e26s = EDS[26][1] - EDS[26][4]
e1r = EDS[1][4]
e2r = EDS[2][4]
e3r = EDS[3][4]
e4r = EDS[4][4]
e5r = EDS[5][4]
e6r = EDS[6][4]
e7r = EDS[7][4]
e8r = EDS[8][4]
e9r = EDS[9][4]
e10r = EDS[10][4]
e11r = EDS[11][4]
e12r = EDS[12][4]
e13r = EDS[13][4]
e14r = EDS[14][4]
e15r = EDS[15][4]
e16r = EDS[16][4]
e17r = EDS[17][4]
e18r = EDS[18][4]
e19r = EDS[19][4]
e20r = EDS[20][4]
e21r = EDS[21][4]
e22r = EDS[22][4]
e23r = EDS[23][4]
e24r = EDS[24][4]
e25r = EDS[25][4]
e26r = EDS[26][4]
entropy = ENER[40]
totqm = ENER[41]
totbsleus = ENER[42]
totrdc = ENER[43]
totangres = ENER[44]
nnvalid = ENER[45]
# calculate the pressure in atm.
pressu = PRESSURE[1] * 16.388453
boxvol = VOLUME[1]
# calculate the density in kg/m^3
densit = MASS[1] * 1.66056 / VOLUME[1]
# free energy
totfren = FREEENER[1]
totfrpot = FREEENER[3]
eds_dvdl = dvdl + free_eds_vr
#
# temperature (2 baths)
solutemp2 = TEMPERATURE[1][1]
solvtemp2 = TEMPERATURE[2][1]
#
# example for 3 baths, first internal / rotational
# second molecular translational temperature
irtemp3 = TEMPERATURE[1][1]
mttemp3 = TEMPERATURE[2][1]
solvtemp3 = TEMPERATURE[3][1]
#
# Example: Heat of vaporization (Hvap)
#
# Neglecting quantum corrections for rigid bonds
# and intermolecular vibrational energies,
# Hvap can be estimated as
#
# Hvap = Ugas - Uliq + RT
#
# where Ugas and Uliq are the total potential energies
# of a single molecule in the gas and liquid phase, respectively, 
# R denotes the gas constant and T the absolute temperature.
# To calculate Hvap from an energy trajectory obtained 
# from a condensed phase simulation, Ugas = GASENER 
# has to be provided (e.g. from a separate simulation)
# along with the number of molecules, NUMMOL, in the box  
# and the temperature TEMP, e.g:
#
# TEMP = 300.0
# GASENER = 0
# NUMMOL = 512
# hvap = GASENER - ENER[3] / NUMMOL + BOLTZ * TEMP
# 
# Alternatively the temperature can be made available 
# from the appropriate entry in the TEMPERATURE 
# subblock.
#
# VISCOSITY (used by visco program)
diagP1 = PRESSURE[4]
diagP2 = PRESSURE[8]
diagP3 = PRESSURE[12]
offP1 = PRESSURE[5]
offP2 = PRESSURE[6]
offP3 = PRESSURE[9]
offP4 = PRESSURE[7]
offP5 = PRESSURE[10]
offP6 = PRESSURE[11]
END 
<|MERGE_RESOLUTION|>--- conflicted
+++ resolved
@@ -2,11 +2,7 @@
   XX Library file for ene_ana
 END
 ENEVERSION
-<<<<<<< HEAD
   2022-08-17
-=======
-  2021-03-26
->>>>>>> 3487b4b4
 END
 ENERTRJ
 # block definition for the energy trajectory file.
