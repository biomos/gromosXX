/**
 * @file perturbed_shake.cc
 * contains the template methods for
 * the class Perturbed_Shake.
 */

#ifdef XXMPI
#include <mpi.h>
#endif

#include "../../stdheader.h"

#include "../../algorithm/algorithm.h"
#include "../../topology/topology.h"
#include "../../simulation/simulation.h"
#include "../../configuration/configuration.h"

#include "../../interaction/interaction.h"
#include "../../interaction/interaction_types.h"

#include "../../math/periodicity.h"

#include "../../algorithm/constraints/shake.h"
#include "../../algorithm/constraints/perturbed_shake.h"

#include "../../util/template_split.h"
#include "../../util/error.h"

#undef MODULE
#undef SUBMODULE
#define MODULE algorithm
#define SUBMODULE constraints

#include "perturbed_dihedral_constraint.cc"

/**
 * Constructor.
 */
algorithm::Perturbed_Shake::Perturbed_Shake(double const tolerance, int const max_iterations)
  : Shake(tolerance, max_iterations)
{
}

/**
 * Destructor.
 */
algorithm::Perturbed_Shake::~Perturbed_Shake()
{
}

//================================================================================
//         PERTURBED SHAKE ITERATION
//================================================================================

/**
 * do one iteration
 */      
template<math::boundary_enum B, math::virial_enum V>
int algorithm::Perturbed_Shake
::perturbed_shake_iteration(topology::Topology const &topo,
			    configuration::Configuration & conf,
			    bool & convergence,
			    int const first,
			    std::vector<bool> &skip_now,
			    std::vector<bool> &skip_next,
			    std::vector<topology::perturbed_two_body_term_struct>
			    const & constr,
			    double const dt,
			    math::Periodicity<B> const & periodicity,
			    simulation::Simulation & sim) // ANITA
{
  convergence = true;

  // index for constraint_force...
  unsigned int k = 0;
  double const dt2 = dt * dt;
  
  // and constraints
  for(typename std::vector<topology::perturbed_two_body_term_struct>
	::const_iterator
	it = constr.begin(),
	to = constr.end();
      it != to;
      ++it, ++k ){
	
    // check whether we can skip this constraint
    if (skip_now[it->i] && skip_now[it->j]) continue;
    if (topo.inverse_mass(first + it->i) == 0 &&
            topo.inverse_mass(first + it->j) == 0) continue;

    DEBUG(10, "i: " << it->i << " j: " << it->j << " first: " << first);

    // atom i determines the energy group for the output. 
    // we use the same definition for the individual lambdas
    // we use the bond lambda
    const double lam = topo.individual_lambda(simulation::bond_lambda)
      [topo.atom_energy_group()[it->i]][topo.atom_energy_group()[it->i]];
    const double lam_derivative = topo.individual_lambda_derivative
      (simulation::bond_lambda)
      [topo.atom_energy_group()[it->i]][topo.atom_energy_group()[it->i]];

    // the position
    math::Vec &pos_i = conf.current().pos(first+it->i);
    math::Vec &pos_j = conf.current().pos(first+it->j);

    DEBUG(10, "\ni: " << math::v2s(pos_i) << "\nj: " << math::v2s(pos_j));
	
    math::Vec r;
    periodicity.nearest_image(pos_i, pos_j, r);
    double dist2 = math::abs2(r);
	
    double r0 = (1.0 - lam) * topo.bond_types_harm()[it->A_type].r0 + 
      lam * topo.bond_types_harm()[it->B_type].r0;

    DEBUG(10, "constraint length: " << r0);
    DEBUG(10, "r0(A) = " << topo.bond_types_harm()[it->A_type].r0);
    DEBUG(10, "r0(B) = " << topo.bond_types_harm()[it->B_type].r0);    

    double constr_length2 = r0 * r0;
    double diff = constr_length2 - dist2;

    DEBUG(15, "constr: " << constr_length2 << " dist2: " << dist2);
	  
    if(fabs(diff) >= constr_length2 * this->tolerance() * 2.0){
      // we have to shake
      DEBUG(10, "shaking");
      
      // the reference position
      const unsigned int atom_i = first+it->i;
      const unsigned int atom_j = first+it->j;
      const math::Vec &ref_i = conf.old().pos(atom_i);
      const math::Vec &ref_j = conf.old().pos(atom_j);
    DEBUG(10, "\niref: " << math::v2s(ref_i) << "\njref: " << math::v2s(ref_j));
      
      math::Vec ref_r;
      periodicity.nearest_image(ref_i, ref_j, ref_r);

      double sp = dot(ref_r, r);
	  
      if(sp < constr_length2 * math::epsilon){
	io::messages.add("SHAKE error. vectors orthogonal",
			 "Shake::???",
			 io::message::critical);
	DEBUG(5, "ref i " << math::v2s(ref_i) << " ref j " << math::v2s(ref_j));
	DEBUG(5, "free i " << math::v2s(pos_i) << " free j " << math::v2s(pos_j));
	DEBUG(5, "ref r " << math::v2s(ref_r));
	DEBUG(5, "r " << math::v2s(r));
	
	std::cout << "Perturbed SHAKE ERROR\n"
		  << "\tatom i    : " << atom_i + 1 << "\n"
		  << "\tatom j    : " << atom_j + 1 << "\n"
		  << "\tfirst     : " << first << "\n"
		  << "\tref i     : " << math::v2s(ref_i) << "\n"
		  << "\tref j     : " << math::v2s(ref_j) << "\n"
		  << "\tfree i    : " << math::v2s(pos_i) << "\n"
		  << "\tfree j    : " << math::v2s(pos_j) << "\n"
		  << "\tref r     : " << math::v2s(ref_r) << "\n"
		  << "\tr         : " << math::v2s(r) << "\n"
		  << "\tsp        : " << sp << "\n"
		  << "\tconstr    : " << constr_length2 << "\n"
		  << "\tdiff      : " << diff << "\n"
		  << "\tforce i   : " << math::v2s(conf.old().force(atom_i)) << "\n"
		  << "\tforce j   : " << math::v2s(conf.old().force(atom_j)) << "\n"
		  << "\tvel i     : " << math::v2s(conf.current().vel(atom_i)) << "\n"
		  << "\tvel j     : " << math::v2s(conf.current().vel(atom_j)) << "\n"
		  << "\told vel i : " << math::v2s(conf.old().vel(atom_i)) << "\n"
		  << "\told vel j : " << math::v2s(conf.old().vel(atom_j)) << "\n\n";
	
	return E_SHAKE_FAILURE;
      }
	  
      // lagrange multiplier
      double lambda = diff / (sp * 2 *
			      (topo.inverse_mass()(atom_i) +
			       topo.inverse_mass()(atom_j) ));      

      DEBUG(10, "lagrange multiplier " << lambda);

      const math::Vec cons_force = lambda * ref_r;
      conf.old().constraint_force(atom_i) += cons_force;
      conf.old().constraint_force(atom_j) -= cons_force;

      if (V == math::atomic_virial) {
        for (int a = 0; a < 3; ++a) {
          for (int aa = 0; aa < 3; ++aa) {
            conf.old().virial_tensor(a, aa) +=
                    ref_r(a) * ref_r(aa) * lambda / dt2;
          }
        }
        DEBUG(12, "\tatomic virial done");
      }
      
      // the perturbed energy derivatives

      conf.old().perturbed_energy_derivatives.
	constraints_energy[topo.atom_energy_group()[it->i]] +=
	lam_derivative * lambda / dt2 * sqrt(constr_length2) *
	(topo.bond_types_harm()[it->B_type].r0 - topo.bond_types_harm()[it->A_type].r0);

      //ANITA
      if (sim.param().precalclam.nr_lambdas &&
          ((sim.steps()  % sim.param().write.free_energy) == 0)){
        DEBUG(1, "AB_bond within if ");
        double r0A = topo.bond_types_harm()[it->A_type].r0;
        DEBUG(1, "AB_bond r0A " << r0A); 
        double r0B = topo.bond_types_harm()[it->B_type].r0;
        DEBUG(1, "AB_bond r0B " << r0B); 
        double r0_diff = r0B - r0A; 
        DEBUG(1, "AB_bond r0_diff " << r0_diff); 
        double sp_2_m_dt2 = sp * 2 * (1.0 / topo.mass()(atom_i) +
                               1.0 / topo.mass()(atom_j) ) * dt2; 
        DEBUG(1, "AB_bond sp_2_m_dt2 " << sp_2_m_dt2); 

        double lambda_step = (sim.param().precalclam.max_lam -
                   sim.param().precalclam.min_lam) /
                   (sim.param().precalclam.nr_lambdas-1);

        //loop over nr_lambdas
        for (unsigned int lam_index = 0; lam_index < sim.param().precalclam.nr_lambdas; ++lam_index){

          // determine current lambda for this index
          double lam=(lam_index * lambda_step) + sim.param().precalclam.min_lam;

          double r0lam = (1-lam)*r0A + lam*r0B;
          DEBUG(1, "AB_bond r0lam " << r0lam); 
          double difflam = r0lam*r0lam - dist2; 
          DEBUG(1, "AB_bond difflam " << difflam); 
          double value = (difflam / sp_2_m_dt2) * r0lam *r0_diff;
          conf.old().perturbed_energy_derivatives.AB_bond[lam_index] += value;
        }
      } // ANITA 

      // update positions
      ref_r *= lambda;
      pos_i += ref_r * topo.inverse_mass()(first+it->i);
      pos_j -= ref_r * topo.inverse_mass()(first+it->j);
	  
      convergence = false;

      // consider atoms in the next step
      skip_next[it->i] = false;
      skip_next[it->j] = false;
      
    } // we have to shake
  } // constraints
  
  return 0;
}    

//================================================================================
//         PERTURBED SHAKE SOLUTE / SOLVENT LOOPS
//================================================================================

/**
 * shake perturbed solute
 */
template<math::boundary_enum B, math::virial_enum V>
void algorithm::Perturbed_Shake
::perturbed_solute(topology::Topology const & topo,
		   configuration::Configuration & conf,
		   simulation::Simulation & sim,
//ANITA		   simulation::Simulation const & sim,
		   int max_iterations,
		   int &error)
{
  // for now shake the whole solute in one go,
  // not bothering about submolecules...

  if (!sim.mpi || m_rank == 0)
    m_timer.start("solute");

  DEBUG(8, "\tshaking perturbed SOLUTE"); 
  math::Periodicity<B> periodicity(conf.current().box);
  
  const unsigned int num_atoms = topo.num_solute_atoms();   
  std::vector<bool> skip_now;
  std::vector<bool> skip_next;
  skip_next.assign(topo.solute().num_atoms(), true);
  skip_now.assign(topo.solute().num_atoms(), false);

  int first = 0;
  error = 0;
  
  int num_iterations = 0;
  bool convergence = false;
  while(!convergence){
    DEBUG(9, "\titeration" << std::setw(10) << num_iterations);

    // distance constraints
    bool dist_convergence = true, pert_dist_convergence = true;
    
    if (topo.perturbed_solute().distance_constraints().size() && 
	sim.param().constraint.solute.algorithm == simulation::constr_shake &&
	sim.param().constraint.ntc > 1){

      DEBUG(8, "perturbed shake iteration (solute distance)");
      if(perturbed_shake_iteration<B, V>
	 (topo, conf, pert_dist_convergence, first, skip_now, skip_next,
	  topo.perturbed_solute().distance_constraints(), sim.time_step_size(),
	  periodicity, sim)){
	io::messages.add("Perturbed SHAKE error. vectors orthogonal",
			 "Perturbed_Shake::solute",
			 io::message::error);
	std::cout << "Perturbed SHAKE failure in solute!" << std::endl;
	error = E_SHAKE_FAILURE_SOLUTE;
	break;
      }
    }
    
    if (topo.solute().distance_constraints().size() && 
	sim.param().constraint.solute.algorithm == simulation::constr_shake &&
	sim.param().constraint.ntc > 1){
      
      DEBUG(8, "unperturbed shake iteration (solute distance)");
      if(Shake::shake_iteration<B, V>
	 (topo, conf, dist_convergence, 
	  first, skip_now, skip_next,
	  topo.solute().distance_constraints(), sim.time_step_size(),
	  periodicity) != 0){

	io::messages.add("SHAKE error. vectors orthogonal",
			 "Shake::solute",
			 io::message::error);
	std::cout << "SHAKE failure in solute!" << std::endl;
	error = E_SHAKE_FAILURE_SOLUTE;
	break;
      }
    }
    
    // dihedral constraints
    bool dih_convergence = true, pert_dih_convergence = true;
    if (sim.param().dihrest.dihrest == simulation::dihedral_constr) {      
      DEBUG(7, "SHAKE: perturbed dihedral constraints iteration");
      if(perturbed_dih_constr_iteration<B, V>
	 (topo, conf, sim, pert_dih_convergence, skip_now, skip_next, periodicity)
	 ){
	io::messages.add("SHAKE error: perturbed dihedral constraints",
			 "Shake::solute",
			 io::message::error);
	std::cout << "SHAKE failure in solute perturbed dihedral constraints!" << std::endl;
	error = E_SHAKE_FAILURE_SOLUTE;
	break;
      }

      DEBUG(7, "SHAKE: dihedral constraints iteration");
      if(dih_constr_iteration<B, V>
	 (topo, conf, sim, dih_convergence, skip_now, skip_next,topo.dihedral_restraints(), periodicity)
	 ){
	io::messages.add("SHAKE error: dihedral constraints",
			 "Shake::solute",
			 io::message::error);
	std::cout << "SHAKE failure in solute dihedral constraints!" << std::endl;
	error = E_SHAKE_FAILURE_SOLUTE;
	break;
      }
    }

    convergence = pert_dist_convergence && dist_convergence 
      && pert_dih_convergence && dih_convergence;

    if(++num_iterations > max_iterations){
      io::messages.add("Perturbed SHAKE error. too many iterations",
		       "Perturbed_Shake::solute",
		       io::message::error);
      error = E_SHAKE_FAILURE_SOLUTE;
      break;
    }

    skip_now = skip_next;
    skip_next.assign(skip_next.size(), true);

  } // convergence?
  
  // constraint force
  const double dt2 = sim.time_step_size() * sim.time_step_size();
  for (unsigned int i=0; i < num_atoms; ++i){
    conf.old().constraint_force(i) *= 1 / dt2;
    DEBUG(5, "constraint_force " << math::v2s(conf.old().constraint_force(i)));
  }

  if (!sim.mpi || m_rank == 0)
    m_timer.stop("solute");

  //error = 0;

} // solute

//================================================================================
//         apply PERTURBED SHAKE
//================================================================================

/**
 * apply the SHAKE algorithm
 */
int algorithm::Perturbed_Shake
::apply(topology::Topology & topo,
	configuration::Configuration & conf,
	simulation::Simulation & sim)
{
  DEBUG(7, "applying perturbed SHAKE");
  
  if (!sim.mpi || m_rank == 0)
    m_timer.start();
  
  // set the constraint force to zero
  std::set<unsigned int>::const_iterator it = constrained_atoms().begin(),
            to = constrained_atoms().end();
  for (; it != to; ++it) {
    conf.old().constraint_force(*it) = 0.0;
  }
  
  int error = 0;
  
  if (m_rank == 0) {
    // check whether we shake solute
    if (((topo.perturbed_solute().distance_constraints().size() ||
            topo.solute().distance_constraints().size()) &&
            sim.param().constraint.solute.algorithm == simulation::constr_shake &&
            sim.param().constraint.ntc > 1) ||
            sim.param().dihrest.dihrest == simulation::dihedral_constr) {
      
      DEBUG(8, "\twe need to shake perturbed SOLUTE");
      
      SPLIT_VIRIAL_BOUNDARY(perturbed_solute,
              topo, conf, sim,
              this->max_iterations(), error);
    }
  }
  
  // broadcast eventual errors from master to slaves
#ifdef XXMPI
  if (sim.mpi) {
<<<<<<< HEAD
    MPI_Bcast(&error, 1, MPI::INT, sim.mpi_control.masterID, sim.mpi_control.comm);
=======
    MPI_Bcast(&error, 1, MPI::INT, sim.mpiControl().masterID, sim.mpiControl().comm);
>>>>>>> df916d32
  } 
#endif

  if (error){
      std::cout << "SHAKE: exiting with error condition: E_SHAKE_FAILURE_SOLUTE "
      << "at step " << sim.steps() << std::endl;
      conf.special().shake_failure_occurred = true;
      m_timer.stop();
      return E_SHAKE_FAILURE_SOLUTE;
  }
  

#ifdef XXMPI
  math::VArray & pos = conf.current().pos;
  if (sim.mpi) {
    // broadcast current and old coordinates and pos.

<<<<<<< HEAD
    MPI_Bcast(&pos(0)(0), pos.size() * 3, MPI::DOUBLE, sim.mpi_control.masterID, sim.mpi_control.comm);
    MPI_Bcast(&conf.old().pos(0)(0), conf.old().pos.size() * 3, MPI::DOUBLE, sim.mpi_control.masterID, sim.mpi_control.comm);
    MPI_Bcast(&conf.current().box(0)(0), 9, MPI::DOUBLE, sim.mpi_control.masterID, sim.mpi_control.comm);
=======
    MPI_Bcast(&pos(0)(0), pos.size() * 3, MPI::DOUBLE, sim.mpiControl().masterID, sim.mpiControl().comm);
    MPI_Bcast(&conf.old().pos(0)(0), conf.old().pos.size() * 3, MPI::DOUBLE, sim.mpiControl().masterID, sim.mpiControl().comm);
    MPI_Bcast(&conf.current().box(0)(0), 9, MPI::DOUBLE, sim.mpiControl().masterID, sim.mpiControl().comm);
>>>>>>> df916d32

    // set virial tensor and solute coordinates of slaves to zero
    if (m_rank) { // slave
      conf.old().virial_tensor = 0.0;
      conf.old().constraint_force = 0.0;
      
    for(unsigned int i = 0; i <topo.num_solute_atoms(); ++i){
      pos(i) = 0;
    }
    }
  }
#endif

  // solvent
  bool do_shake_solv=sim.param().system.nsm &&
      sim.param().constraint.solvent.algorithm == simulation::constr_shake;
  if (do_shake_solv){

    DEBUG(8, "\twe need to shake SOLVENT");
    
    SPLIT_VIRIAL_BOUNDARY(solvent, 
			  topo, conf, sim, sim.time_step_size(), 
			  this->max_iterations(), error);
  }
  
  if (error){
    std::cout << "SHAKE: exiting with error condition: E_SHAKE_FAILURE_SOLVENT "
	      << "at step " << sim.steps() << std::endl;
    conf.special().shake_failure_occurred = true;
    return E_SHAKE_FAILURE_SOLVENT;
  }
#ifdef XXMPI
  if (sim.mpi && do_shake_solv) {
    if (m_rank == 0) {
      // Master 
      // reduce current positions, store them in new_pos and assign them to current positions
      math::VArray new_pos=pos;
      MPI_Reduce(&pos(0)(0), &new_pos(0)(0),
<<<<<<< HEAD
              topo.num_atoms() * 3, MPI::DOUBLE, MPI::SUM,  sim.mpi_control.masterID, sim.mpi_control.comm);
=======
              topo.num_atoms() * 3, MPI::DOUBLE, MPI::SUM,  sim.mpiControl().masterID, sim.mpiControl().comm);
>>>>>>> df916d32
      pos = new_pos;

      // reduce current virial tensor, store it in virial_new and reduce it to current tensor
      math::Matrix virial_new(0.0);
      MPI_Reduce(&conf.old().virial_tensor(0, 0), &virial_new(0, 0),
<<<<<<< HEAD
              9, MPI::DOUBLE, MPI::SUM,  sim.mpi_control.masterID, sim.mpi_control.comm);
=======
              9, MPI::DOUBLE, MPI::SUM,  sim.mpiControl().masterID, sim.mpiControl().comm);
>>>>>>> df916d32
      conf.old().virial_tensor = virial_new;

      // reduce current contraint force, store it in cons_force_new and reduce
      // it to the current constraint force
      math::VArray cons_force_new=conf.old().constraint_force;
      MPI_Reduce(&conf.old().constraint_force(0)(0), &cons_force_new(0)(0),
<<<<<<< HEAD
              topo.num_atoms() * 3, MPI::DOUBLE, MPI::SUM,  sim.mpi_control.masterID, sim.mpi_control.comm);
=======
              topo.num_atoms() * 3, MPI::DOUBLE, MPI::SUM,  sim.mpiControl().masterID, sim.mpiControl().comm);
>>>>>>> df916d32
      conf.old().constraint_force = cons_force_new;
    } else {
      // slave
      // reduce pos
      MPI_Reduce(&pos(0)(0), NULL,
<<<<<<< HEAD
              topo.num_atoms() * 3, MPI::DOUBLE, MPI::SUM, sim.mpi_control.masterID, sim.mpi_control.comm);
      // reduce virial
      MPI_Reduce(&conf.old().virial_tensor(0, 0), NULL,
              9, MPI::DOUBLE, MPI::SUM, sim.mpi_control.masterID, sim.mpi_control.comm);
      // reduce constraint force
      MPI_Reduce(&conf.old().constraint_force(0)(0), NULL,
              topo.num_atoms() * 3, MPI::DOUBLE, MPI::SUM, sim.mpi_control.masterID, sim.mpi_control.comm);
=======
              topo.num_atoms() * 3, MPI::DOUBLE, MPI::SUM, sim.mpiControl().masterID, sim.mpiControl().comm);
      // reduce virial
      MPI_Reduce(&conf.old().virial_tensor(0, 0), NULL,
              9, MPI::DOUBLE, MPI::SUM, sim.mpiControl().masterID, sim.mpiControl().comm);
      // reduce constraint force
      MPI_Reduce(&conf.old().constraint_force(0)(0), NULL,
              topo.num_atoms() * 3, MPI::DOUBLE, MPI::SUM, sim.mpiControl().masterID, sim.mpiControl().comm);
>>>>>>> df916d32
    }
  }
#endif
  
  // shaken velocity:
  // stochastic dynamics, energy minimisation, analysis needs to shake without
  // velocity correction (once; it shakes twice...)
  if (!sim.param().stochastic.sd && !sim.param().minimise.ntem &&
      !sim.param().analyze.analyze) {
    std::set<unsigned int>::const_iterator it = constrained_atoms().begin(),
            to = constrained_atoms().end();
    for (; it != to; ++it) {
      conf.current().vel(*it) = (conf.current().pos(*it) - conf.old().pos(*it)) /
              sim.time_step_size();
    }
  }
  
  // return success!
  if (!sim.mpi || m_rank == 0)
    m_timer.stop();
  return error;	   
}

//================================================================================
//         PERTURBED SHAKE INITIALIZATION
//================================================================================

int algorithm::Perturbed_Shake::init(topology::Topology & topo,
				     configuration::Configuration & conf,
				     simulation::Simulation & sim,
				     std::ostream & os,
				     bool quiet)
{
  if (!quiet){
    os << "PERTURBED SHAKE\n"
	    << "\tsolute\t";
    if (sim.param().constraint.solute.algorithm == simulation::constr_shake
	&& topo.perturbed_solute().distance_constraints().size()){    
      os << "ON\n";  
      os << "\t\ttolerance = "
		<< sim.param().constraint.solute.shake_tolerance << "\n";
    }
    else os << "OFF\n";
  }
  
  #ifdef XXMPI
  if (sim.mpi) {
<<<<<<< HEAD
    m_rank = sim.mpi_control.threadID;
    m_size = sim.mpi_control.numberOfThreads;
=======
    m_rank = sim.mpiControl().threadID;
    m_size = sim.mpiControl().numberOfThreads;
>>>>>>> df916d32
  } else {
    m_rank = 0;
    m_size = 1;
  }
#else
  m_rank = 0;
  m_size = 1;
#endif

  if (sim.param().constraint.solute.algorithm == simulation::constr_shake) {
    // loop over the constraints to find out which atoms are constrained
    {
      std::vector<topology::two_body_term_struct>::const_iterator
      it = topo.solute().distance_constraints().begin(),
              to = topo.solute().distance_constraints().end();
      for (; it != to; ++it) {
        constrained_atoms().insert(it->i);
        constrained_atoms().insert(it->j);
      }
    }
    // loop over the perturbed constraints
    {
      std::vector<topology::perturbed_two_body_term_struct>::const_iterator
      it = topo.perturbed_solute().distance_constraints().begin(),
              to = topo.perturbed_solute().distance_constraints().end();
      for (; it != to; ++it) {
        constrained_atoms().insert(it->i);
        constrained_atoms().insert(it->j);
      }
    }   
    // also add the dihedral constrained atoms
    if (sim.param().dihrest.dihrest == simulation::dihedral_constr) {
      {
        std::vector<topology::dihedral_restraint_struct>::const_iterator
        it = topo.dihedral_restraints().begin(),
                to = topo.dihedral_restraints().end();
        for (; it != to; ++it) {
          constrained_atoms().insert(it->i);
          constrained_atoms().insert(it->j);
          constrained_atoms().insert(it->k);
          constrained_atoms().insert(it->l);
        }
      }
      { // and perturbed dihedrals
        std::vector<topology::perturbed_dihedral_restraint_struct>::const_iterator
        it = topo.perturbed_dihedral_restraints().begin(),
                to = topo.perturbed_dihedral_restraints().end();
        for (; it != to; ++it) {
          constrained_atoms().insert(it->i);
          constrained_atoms().insert(it->j);
          constrained_atoms().insert(it->k);
          constrained_atoms().insert(it->l);
        }
      }
    }
  }
  
  if (sim.param().constraint.solvent.algorithm == simulation::constr_shake) {
    // this means that all solvent atoms are constrained. Add the to the list
    for (unsigned int i = topo.num_solute_atoms(); i < topo.num_atoms(); ++i) {
      constrained_atoms().insert(i);
    }
  }
  
  if (sim.param().start.shake_pos) {
    if (!quiet)
      os << "\n\tshaking initial positions\n";

    // old and current pos and vel are the same for constrained atoms...
    std::set<unsigned int>::const_iterator it = constrained_atoms().begin(),
            to = constrained_atoms().end();
    for (; it != to; ++it) {
      conf.old().pos(*it) = conf.current().pos(*it);
      conf.old().vel(*it) = conf.current().vel(*it);
    }

    // shake the current ones
    if (apply(topo, conf, sim))
      return E_SHAKE_FAILURE;

    it = constrained_atoms().begin();
    for (; it != to; ++it) {
      // restore the velocities
      conf.current().vel(*it) = conf.old().vel(*it);
      // take a step back
      conf.old().pos(*it) = conf.current().pos(*it);
    }

    if (sim.param().start.shake_vel) {
      if (!quiet)
        os << "\tshaking initial velocities\n";

      it = constrained_atoms().begin();
      for (; it != to; ++it) {
        conf.current().pos(*it) = conf.old().pos(*it) -
                sim.time_step_size() * conf.old().vel(*it);
      }

      // shake again
      if (apply(topo, conf, sim))
        return E_SHAKE_FAILURE;

      it = constrained_atoms().begin();
      for (; it != to; ++it) {
        // restore the positions
        conf.current().pos(*it) = conf.old().pos(*it);
        // velocities are in opposite direction (in time)
        conf.current().vel(*it) = -1.0 * conf.current().vel(*it);
        conf.old().vel(*it) = conf.current().vel(*it);
      }
    } // if shake vel
  } else if (sim.param().start.shake_vel) {
    io::messages.add("shaking velocities without shaking positions illegal.",
            "shake", io::message::error);
  }

  if (!quiet) {
    os << "END\n"
       << "SHAKE\n" 
       << "\tsolvent\t";
  
    if (sim.param().constraint.solvent.algorithm == simulation::constr_shake){
      if (sim.mpi)
        os << "ON (MPI parallel version)\n";
      else 
        os << "ON\n";
      os << "\t\ttolerance = " 
		<< sim.param().constraint.solvent.shake_tolerance << "\n";
    }  else os << "OFF\n";
    os << "END\n";
  }
  
  return 0;
}<|MERGE_RESOLUTION|>--- conflicted
+++ resolved
@@ -430,11 +430,7 @@
   // broadcast eventual errors from master to slaves
 #ifdef XXMPI
   if (sim.mpi) {
-<<<<<<< HEAD
-    MPI_Bcast(&error, 1, MPI::INT, sim.mpi_control.masterID, sim.mpi_control.comm);
-=======
     MPI_Bcast(&error, 1, MPI::INT, sim.mpiControl().masterID, sim.mpiControl().comm);
->>>>>>> df916d32
   } 
 #endif
 
@@ -452,15 +448,9 @@
   if (sim.mpi) {
     // broadcast current and old coordinates and pos.
 
-<<<<<<< HEAD
-    MPI_Bcast(&pos(0)(0), pos.size() * 3, MPI::DOUBLE, sim.mpi_control.masterID, sim.mpi_control.comm);
-    MPI_Bcast(&conf.old().pos(0)(0), conf.old().pos.size() * 3, MPI::DOUBLE, sim.mpi_control.masterID, sim.mpi_control.comm);
-    MPI_Bcast(&conf.current().box(0)(0), 9, MPI::DOUBLE, sim.mpi_control.masterID, sim.mpi_control.comm);
-=======
     MPI_Bcast(&pos(0)(0), pos.size() * 3, MPI::DOUBLE, sim.mpiControl().masterID, sim.mpiControl().comm);
     MPI_Bcast(&conf.old().pos(0)(0), conf.old().pos.size() * 3, MPI::DOUBLE, sim.mpiControl().masterID, sim.mpiControl().comm);
     MPI_Bcast(&conf.current().box(0)(0), 9, MPI::DOUBLE, sim.mpiControl().masterID, sim.mpiControl().comm);
->>>>>>> df916d32
 
     // set virial tensor and solute coordinates of slaves to zero
     if (m_rank) { // slave
@@ -499,46 +489,25 @@
       // reduce current positions, store them in new_pos and assign them to current positions
       math::VArray new_pos=pos;
       MPI_Reduce(&pos(0)(0), &new_pos(0)(0),
-<<<<<<< HEAD
-              topo.num_atoms() * 3, MPI::DOUBLE, MPI::SUM,  sim.mpi_control.masterID, sim.mpi_control.comm);
-=======
               topo.num_atoms() * 3, MPI::DOUBLE, MPI::SUM,  sim.mpiControl().masterID, sim.mpiControl().comm);
->>>>>>> df916d32
       pos = new_pos;
 
       // reduce current virial tensor, store it in virial_new and reduce it to current tensor
       math::Matrix virial_new(0.0);
       MPI_Reduce(&conf.old().virial_tensor(0, 0), &virial_new(0, 0),
-<<<<<<< HEAD
-              9, MPI::DOUBLE, MPI::SUM,  sim.mpi_control.masterID, sim.mpi_control.comm);
-=======
               9, MPI::DOUBLE, MPI::SUM,  sim.mpiControl().masterID, sim.mpiControl().comm);
->>>>>>> df916d32
       conf.old().virial_tensor = virial_new;
 
       // reduce current contraint force, store it in cons_force_new and reduce
       // it to the current constraint force
       math::VArray cons_force_new=conf.old().constraint_force;
       MPI_Reduce(&conf.old().constraint_force(0)(0), &cons_force_new(0)(0),
-<<<<<<< HEAD
-              topo.num_atoms() * 3, MPI::DOUBLE, MPI::SUM,  sim.mpi_control.masterID, sim.mpi_control.comm);
-=======
               topo.num_atoms() * 3, MPI::DOUBLE, MPI::SUM,  sim.mpiControl().masterID, sim.mpiControl().comm);
->>>>>>> df916d32
       conf.old().constraint_force = cons_force_new;
     } else {
       // slave
       // reduce pos
       MPI_Reduce(&pos(0)(0), NULL,
-<<<<<<< HEAD
-              topo.num_atoms() * 3, MPI::DOUBLE, MPI::SUM, sim.mpi_control.masterID, sim.mpi_control.comm);
-      // reduce virial
-      MPI_Reduce(&conf.old().virial_tensor(0, 0), NULL,
-              9, MPI::DOUBLE, MPI::SUM, sim.mpi_control.masterID, sim.mpi_control.comm);
-      // reduce constraint force
-      MPI_Reduce(&conf.old().constraint_force(0)(0), NULL,
-              topo.num_atoms() * 3, MPI::DOUBLE, MPI::SUM, sim.mpi_control.masterID, sim.mpi_control.comm);
-=======
               topo.num_atoms() * 3, MPI::DOUBLE, MPI::SUM, sim.mpiControl().masterID, sim.mpiControl().comm);
       // reduce virial
       MPI_Reduce(&conf.old().virial_tensor(0, 0), NULL,
@@ -546,7 +515,6 @@
       // reduce constraint force
       MPI_Reduce(&conf.old().constraint_force(0)(0), NULL,
               topo.num_atoms() * 3, MPI::DOUBLE, MPI::SUM, sim.mpiControl().masterID, sim.mpiControl().comm);
->>>>>>> df916d32
     }
   }
 #endif
@@ -594,13 +562,8 @@
   
   #ifdef XXMPI
   if (sim.mpi) {
-<<<<<<< HEAD
-    m_rank = sim.mpi_control.threadID;
-    m_size = sim.mpi_control.numberOfThreads;
-=======
     m_rank = sim.mpiControl().threadID;
     m_size = sim.mpiControl().numberOfThreads;
->>>>>>> df916d32
   } else {
     m_rank = 0;
     m_size = 1;
