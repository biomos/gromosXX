/**
 * @file conjugate_gradient.cc
 * contains the implementation
 * for conjugate gradient energy minimisation
 * taken from GROMOS96 Manual
<<<<<<< HEAD
 * 
 * TODO:
 * 1. Test on different molecular systems
 * 2. Test posres with shake
 * 3. Revise changes in configuration.cc
 * 4. Unlock and test relevant feature pairs
 * 5. Apply Wolfe condition to get more efficient step size
 * 6. Iterative cubic interpolation - converges to deeper minimum
 * 7. Minimisation ping-pongs with DIHRES (RMS force stays high) - is DIHRES moving dihedral angle back to requested value every step
 * or is it just extra deep quadratic potential? Should be taken into account in forces
 * 8. <EMIN> is different and higher than last E_Total?!
=======
>>>>>>> 68fd1e83
 */

#include "../../stdheader.h"

#include "../../algorithm/algorithm.h"
#include "../../topology/topology.h"
#include "../../simulation/simulation.h"
#include "../../configuration/configuration.h"
#include "../../interaction/interaction.h"

#include "../../math/periodicity.h"

#include "../../algorithm/algorithm/algorithm_sequence.h"
#include "../../interaction/forcefield/forcefield.h"
#include "../../algorithm/constraints/shake.h"
#include "../../algorithm/constraints/position_constraints.h"

#include "conjugate_gradient.h"

#include "../../util/error.h"

#undef MODULE
#undef SUBMODULE
#define MODULE algorithm
#define SUBMODULE integration

/**
 * conjugate gradient step.
 */
int algorithm::Conjugate_Gradient
::init(topology::Topology & topo,
       configuration::Configuration & conf,
       simulation::Simulation & sim,
       std::ostream & os,
       bool quiet)
{
  if (!quiet) {
    os << "ENERGY MINIMISATION\n";
    if (sim.param().minimise.ntem == 2)
      os << "\tFletcher-Reeves conjugate gradient\n";
    else if (sim.param().minimise.ntem == 3)
      os << "\tPolak-Ribiere conjugate gradient\n";

    os << "\tresetting search direction every n-th step : " << sim.param().minimise.ncyc;
    if (sim.param().minimise.ncyc == 0)
      os << " (no forced reset)";
    
    os << "\n" << std::scientific << std::setprecision(2)
       << "\trequested rms force in minimum             : " << sim.param().minimise.dele << "\n"
       << "\tinitial step size                          : " << sim.param().minimise.dx0 << "\n"
       << "\tmaximum step size                          : " << sim.param().minimise.dxm << "\n"
       << "\tminimum steps                              : " << sim.param().minimise.nmin << "\n"
       << "\tmaximum cubic interpolations per step      : " << sim.param().minimise.cgim << "\n"
       << "\tdisplacement criterion on interpolation    : " << sim.param().minimise.cgic << "\n"
       << std::fixed << std::setprecision(4);
       ;
  }
  if (!quiet) {
    if (sim.param().minimise.flim != 0) {
      os  << "\tlimiting the force to    : "
	        << sim.param().minimise.flim << "\n";
    }
    os << "END\n";
    if (sim.param().pairlist.skip_step > 1) {
    io::messages.add("For tight convergence, the pairlist should be generated every step",
            "Algorithm::conjugate_gradient",
            io::message::warning);
    }
  }
  // Set initial step size
  sim.minimisation_step_size() = sim.param().minimise.dx0;
  // Zero velocities
  conf.old().vel = 0.0;
  conf.current().vel = 0.0;

  // Get pointers to algorithms
  // Position restraints
  do_posres = (sim.param().posrest.posrest == 3);
  if (do_posres) {
    cgrad_posres = dynamic_cast<algorithm::Position_Constraints *>(cgrad_seq.algorithm("Position_Constraints"));
    if (cgrad_posres == NULL) {
      os << "Conjugate Gradient: Could not get Position Constraints algorithm"
                << "\n\t(internal error)\n";
      return 1;
    }
  }

  // Forcefield to evaluate forces and energies
  cgrad_ff = dynamic_cast<interaction::Forcefield *>(cgrad_seq.algorithm("Forcefield"));
  if (cgrad_ff == NULL) {
    os << "Conjugate Gradient: could not get Interaction Calculation algorithm"
              << "\n\t(internal error)\n";
    return 1;
  }

  // SHAKE algorithm
  do_shake = (
    (sim.param().constraint.solute.algorithm == simulation::constr_shake)
    || (sim.param().system.nsm && sim.param().constraint.solvent.algorithm == simulation::constr_shake)
  );
  if (do_shake) {
    cgrad_shake = dynamic_cast<algorithm::Shake *>(cgrad_seq.algorithm("Shake"));
    if (cgrad_shake == NULL) { 
      os << "Conjugate Gradient: could not get SHAKE algorithm"
                << "\n\t(internal error)\n";
      return 1;
    }
    // Initialise separate configuration for SHAKE
    conf_sh_init(conf);
  }

  // Initialise squared magnitude of search direction
  p_squared = 0.0;
  // Counters of minimisation performance
  total_doubling = 0;
  total_interpolations = 0;
  total_iterations = 0;

  return 0;
}

/**
 * conjugate gradient step.
 */
int algorithm::Conjugate_Gradient
::apply(topology::Topology & topo,
	configuration::Configuration & conf,
	simulation::Simulation & sim)
{
  #ifndef NDEBUG
    std::cout << std::scientific << std::setprecision(12);
  #else
    std::cout << std::scientific << std::setprecision(4);
  #endif
  DEBUG(10, "Step no. " << sim.steps());

  // Counter of interaction calculations
  unsigned counter_iter = 0;
  // Calculate the energies, as we need them to estimate a minimum along the search direction
  conf.current().energies.calculate_totals();
  
  // Step size for this step
  double step_size = sim.minimisation_step_size();
  DEBUG(10, "Current step size = " << step_size);

  // SHAKE forces
  if (do_shake) {
    double shake_step = Smin * sqrt(p_squared);
    if (shake_step == 0.0) {
      DEBUG(10,"Initial SHAKE of forces");
      shake_step = step_size;
    }
    if ( int error = shake_forces(topo, conf, sim, shake_step) ) {
      io::messages.add("Unable to SHAKE forces of the lower boundary configuration", "Conjugate_Gradient", io::message::error);
      return error;
    }
  }

  // only if minimum number of steps were made
  if (sim.steps() > unsigned(sim.param().minimise.nmin)) {
    // Evaluate if the minimum RMS force criterion is met
    double f = 0.0;
    double f_max = 0.0;
    for(unsigned int i=0; i<topo.num_atoms(); ++i) {
      f += math::abs2(conf.current().force(i));
      f_max = std::max(f, f_max);
    }
    f = sqrt(f / topo.num_atoms());
    f_max = sqrt(f_max);
    DEBUG(7, "RMS force = " << f << ", MAX force = " << f_max);
    DEBUG(7, "Total energy = " << conf.current().energies.potential_total + conf.current().energies.special_total);
    if (f < sim.param().minimise.dele) {
      return terminate(f, f_max, true);
    }
  }

  // limit the maximum force
  if (sim.param().minimise.flim != 0.0) {
    for(unsigned int i=0; i<topo.num_atoms(); ++i) {
      const double fs = math::abs(conf.current().force(i));
      if (fs > sim.param().minimise.flim) {
        DEBUG(15,"fs = " << fs 
             << ", flim = " << sim.param().minimise.flim);
        DEBUG(15,"force (" << i << ") = " << math::v2s(conf.current().force(i))
             << ", factor = " << sim.param().minimise.flim / fs);
        conf.current().force(i) *= sim.param().minimise.flim / fs;
      }
    }
  }

  // SHAKE search directions
  if (do_shake && sim.steps()) {
    DEBUG(15, "Obtaining constrained search directions");
    shake_cgrads(topo, conf);
  }

  // Check, whether we have any non-zero old force, otherwise we cannot calculate beta
  bool no_force = true;
  for(unsigned int i=0; i<topo.num_atoms(); ++i) {
    if (math::abs2(conf.old().force(i)) > 0.0) {
      no_force = false;
      break;
    }
  }

  // If old forces are non-zero and this is not a resetting step, calculate beta
  double beta;
  if (!no_force && (sim.param().minimise.ncyc == 0 || sim.steps() % sim.param().minimise.ncyc != 0)) {
    beta = calculate_beta(topo, conf, sim);
    DEBUG(15, "beta = " << beta);
  }

  // Otherwise reset the search direction by keeping beta = 0
  else {
    beta = 0.0;
    DEBUG(1,
      "(Re)initializing the conjugate gradient search direction\n"
      << "beta = " << beta);
  }

  // Calculate the search direction and the slope
  double gA = calculate_cgrad(topo, conf, beta);
  DEBUG(15, "gA = " << gA);

  // If gA < 0.0, then A is beyond the minimum in the search direction,
  // so reset the search direction and calculate a new one
  if (gA < 0.0) {
    DEBUG(1, "gA below zero. Resetting the search direction");
    beta = 0.0;
    gA = calculate_cgrad(topo, conf, beta);
    DEBUG(10, "After reset, gA = " << gA << ", beta = " << beta);
  }

  // Calculate upper boundary in the search direction
  // <p|p> Squared magnitude of search directions
  p_squared = 0.0;

  // If beta == 0, then p = f and <p|p> = gA 
  if (beta == 0.0) {
    if (gA == 0.0) {
      io::messages.add("Force is zero, unable to establish search direction", "Conjugate_Gradient", io::message::error);
      return E_NAN;
    }
    else if (math::gisnan(gA)) {
      io::messages.add("Force is NaN", "Conjugate_Gradient", io::message::error);
      return E_NAN;
    }
    p_squared = gA;
  }
  else {
    for(unsigned int i=0; i<topo.num_atoms(); ++i) {
      p_squared += math::abs2(conf.current().cgrad(i));
    }
  }
  DEBUG(15, "p_squared = " << p_squared);

  // Initial step size (chosen so |rB - rA| = step_size)
  double b_init = step_size / sqrt(p_squared);
  
  // Upper boundary for cubic interpolation
  double b = b_init;
  DEBUG(15, "b_init = " << b_init);

  // The energy of lower boundary equals the energy of initial configuration
  double eneA = conf.current().energies.potential_total + conf.current().energies.special_total;
  DEBUG(15, "eneA = " << eneA);

  // Current configuration becomes old
  conf.exchange_state();
  
  // Slope and energy in the upper boundary
  double gB, eneB;
  
  // Counter of interval doubling
  unsigned counter_doub = 0;
  
  while(true) {
    // Calculate coordinates of the upper boundary configuration
    for(unsigned int i=0; i<topo.num_atoms(); ++i) {
      conf.current().pos(i) = conf.old().pos(i) + b * conf.old().cgrad(i);
    }

    // Perform interaction calculation
    if ( int error = evaluate_configuration(topo, conf, sim, eneB, false) ) {
      io::messages.add("Unable to evaluate the upper boundary configuration", "Conjugate_Gradient", io::message::error);
      return error;
    }

    counter_iter += 1;
    DEBUG(15, "eneB = " << eneB);

    if (do_shake) {
      if ( int error = shake_forces(topo, conf, sim, step_size) ) {
        io::messages.add("Unable to SHAKE forces of the upper boundary configuration", "Conjugate_Gradient", io::message::error);
        return error;
      }
    }

    // Calculate slope along the search direction in the upper boundary as <p|f>
    gB = 0.0;
    for(unsigned int i=0; i<topo.num_atoms(); ++i) {
      gB += math::dot(conf.old().cgrad(i), conf.current().force(i));
    }

    DEBUG(15, "gB = " << gB);
    // If gB < 0 or eneB > eneA, accept B as upper boundary for estimation of X
    if (gB < 0 || eneB > eneA) {
      DEBUG(10, "Upper boundary accepted.");
      DEBUG(10, "b = " << b);
      break;
    }
    else {
      // Minimum is probably beyond B
      DEBUG(1, "Minimum is beyond upper boundary. Doubling the interval size.");
      b *= 2;
      DEBUG(10, "Increasing the size of next step by 10%");
      sim.minimisation_step_size() *= 1.1;
      counter_doub += 1;
    }
  }
  double a = 0.0;
  double Z, W;
  double X = 0.0;
  double gX, eneX, old_X;
  // Counter of interpolations
  unsigned counter_ipol = 0;
  while(true) {
    old_X = X;
    // Estimation of X by cubic interpolation
    Z = (3 * (eneA - eneB) / (b - a)) - gA - gB;
    W = sqrt(Z * Z - gA * gB);
    X = b - (W - Z - gB) * (b - a) / (gA - gB + 2 * W);
    counter_ipol += 1;
    DEBUG(15, "X = " << X);
    if(math::gisnan(X)) { 
      io::messages.add("new coordinates are NaN", "Conjugate_Gradient", io::message::error);
    return E_NAN;
    }
    // Calculate coordinates of the interpolated configuration
    for(unsigned int i=0; i<topo.num_atoms(); ++i) {
      conf.current().pos(i) = conf.old().pos(i) + X * conf.old().cgrad(i);
    }

    // Calculate the X RMS displacement
    double disp_X = fabs(X - old_X) * sqrt(p_squared / topo.num_atoms());
    DEBUG(10, "RMS displacement of X = " << disp_X);

    // Accept X as new configuration, if criterion is met
    if (disp_X < sim.param().minimise.cgic || counter_ipol == unsigned(sim.param().minimise.cgim)) {
      break;
    }
    else {
      // Calculate interactions of the interpolated configuration
      if ( int error = evaluate_configuration(topo, conf, sim, eneX, false) ) {
        io::messages.add("Unable to evaluate the interpolated configuration", "Conjugate_Gradient", io::message::error);
        return error;
      }
      counter_iter += 1;
      DEBUG(10, "eneX = " << eneX);
      
      // SHAKE forces of the interpolated configuration
      if (do_shake) {
        double shake_step = X * sqrt(p_squared);
        if ( int error = shake_forces(topo, conf, sim, shake_step) ) {
          io::messages.add("Unable to SHAKE forces of the interpolated configuration", "Conjugate_Gradient", io::message::error);
          return error;
        }
      }

      // Calculate slope along the search direction in X
      gX = 0.0;
      for(unsigned int i=0; i<topo.num_atoms(); ++i) {
        gX += math::dot(conf.old().cgrad(i), conf.current().force(i));
      }
      DEBUG(10, "gX = " << gX);
      
      // If energy descends in X and eneX < eneA, move A to X
      if (gX > 0 && eneX < eneA) {
      DEBUG(2, "New search interval: X-B");
          a = X;
          eneA = eneX;
          gA = gX;
      }
      // Otherwise move B to X
      else {
      DEBUG(2, "New search interval: A-X");
          b = X;
          eneB = eneX;
          gB = gX;
      }
    }
  }
  Smin = X;

  total_doubling += counter_doub;
  total_interpolations += counter_ipol;
  total_iterations += counter_iter + 1;

  DEBUG(7, "Minimum along the search direction accepted, Smin = " << Smin);
  DEBUG(15,
           "Number of interval doubling: " << counter_doub << "\n"
        << "Number of cubic interpolations: " << counter_ipol << "\n"
        << "Number of interaction calculations: " << counter_iter << "\n"
        << "Total number of iterations so far: " << total_iterations);
        
  // If this is the last step, also perform one more calculation to print correct minimized energies
  if (sim.steps() == (unsigned(sim.param().step.number_of_steps) - 1)) {
    if ( int error = evaluate_configuration(topo, conf, sim, eneX, do_shake) ) {
      io::messages.add("Unable to evaluate the interpolated configuration", "Conjugate_Gradient", io::message::error);
      return error;
    }
    counter_iter += 1;
    // TEST
    DEBUG(7, "Total energy = " << conf.current().energies.potential_total + conf.current().energies.special_total)
    DEBUG(7, "El (RF) = " << conf.current().energies.crf_total)
    // END TEST

    if (do_shake) {
      double shake_step = X * sqrt(p_squared);
      if ( int error = shake_forces(topo, conf, sim, shake_step) ) {
        io::messages.add("Unable to SHAKE forces of the interpolated configuration", "Conjugate_Gradient", io::message::error);
        return error;
      }
    }
    // Also print the final RMS force
    double f = 0.0, f_max = 0.0;
    for(unsigned int i=0; i<topo.num_atoms(); ++i) {
      f += math::abs2(conf.current().force(i));
      f_max = std::max(f, f_max);
    }
    f = sqrt(f / topo.num_atoms());
    f_max = sqrt(f_max);
    // Terminate
    return terminate(f, f_max, false);
  }
  else {
    // Modify the step size
    if (X < b_init / 10.0) {
      sim.minimisation_step_size() *= 0.9;

      DEBUG(15, "X below 10% of the search interval. Decreasing the step size by 10 percent.");
    }
    if (counter_doub && (sim.minimisation_step_size() > sim.param().minimise.dxm)) {
      sim.minimisation_step_size() = sim.param().minimise.dxm;
    }
  }
  conf.old().vel = 0.0;
  conf.current().vel = 0.0;
  return 0;
}

/**
 * Shake current forces
 */
int algorithm::Conjugate_Gradient
::shake_forces
(
  topology::Topology & topo,
  configuration::Configuration & conf,
  simulation::Simulation & sim,
  double shake_step
)
{
  DEBUG(7,"Obtaining constrained forces using SHAKE");
  // We use a separate configuration to not mess up the main configuration
  math::VArray & pos_old = conf_sh.old().pos;
  math::VArray & pos_cur = conf_sh.current().pos;
  // Forces of the main configuration
  math::VArray & force_cur = conf.current().force;

  // Copy current position
  pos_old = conf.current().pos;

  // <f|f> Squared magnitude of forces
  double f_squared = 0.0;
  for(unsigned int i=0; i<topo.num_atoms(); ++i) {
    f_squared += math::abs2(force_cur(i));
  }
  
  // Normalize step size along unconstrained forces
  double shake_step_norm = shake_step / sqrt(f_squared);
  DEBUG(10,"shake_forces: Total displacement = " << shake_step);
  DEBUG(15,"shake_forces: \n"
    << "f_squared = \t" << f_squared << "\n"
    << "shake_step_norm = \t" << shake_step_norm
  );
  
  for(unsigned int i=0; i<topo.num_atoms(); ++i) {
    pos_cur(i) = pos_old(i) + shake_step_norm * force_cur(i);
  }

  // Apply SHAKE
  if ( int error = cgrad_shake->apply(topo, conf_sh, sim) ) {
    io::messages.add("Unable to apply SHAKE algorithm", "Conjugate_Gradient", io::message::error);
    return error;
  }
  // Obtain and write constrained forces
  for(unsigned int i=0; i<topo.num_atoms(); ++i) {
    force_cur(i) = (conf_sh.current().pos(i) - conf_sh.old().pos(i)) / shake_step_norm;
  }
  return 0;
}

/**
 * Calculate the search direction coefficient beta
 */
double algorithm::Conjugate_Gradient
::calculate_beta
(
  const topology::Topology & topo,
  const configuration::Configuration & conf,
  const simulation::Simulation & sim
)
{
  const math::VArray & force_old = conf.old().force;
  const math::VArray & force_current = conf.current().force;

  double f1 = 0.0, f2 = 0.0;
  for(unsigned int i=0; i<topo.num_atoms(); ++i) {
    f1 += math::abs2(force_old(i));
  }
  // Fletcher-Reeves
  if (sim.param().minimise.ntem == 2) {
    for(unsigned int i=0; i<topo.num_atoms(); ++i) {
      f2 += math::abs2(force_current(i));
    }
  }
  // Polak-Ribiere
  else if (sim.param().minimise.ntem == 3) {
    for(unsigned int i=0; i<topo.num_atoms(); ++i) {
      f2 += math::dot(force_current(i) - force_old(i), force_current(i));
    }
  }
  DEBUG(15, "calculate_beta:" << "\n"
    << "f1 = " << f1 << "\n"
    << "f2 = " << f2 << "\n"
  );
  return f2 / f1;
}

/**
 * Update search direction and return the slope in the search dierction
 */
double algorithm::Conjugate_Gradient
::calculate_cgrad
(
  const topology::Topology & topo,
  configuration::Configuration & conf,
  const double & beta
)
{
  const math::VArray & force = conf.current().force;
  const math::VArray & cgrad_old = conf.old().cgrad;
  math::VArray & cgrad_cur = conf.current().cgrad;
  double slope = 0.0;
  
  if (beta == 0.0) {
    for(unsigned int i=0; i<topo.num_atoms(); ++i) {
      cgrad_cur(i) = force(i);
      slope += math::abs2(force(i));
    }
  }
  else {
    for(unsigned int i=0; i<topo.num_atoms(); ++i) {
      cgrad_cur(i) = force(i) + beta * cgrad_old(i);
      slope += math::dot(cgrad_cur(i), force(i));
    }
  }
  return slope;
}

/**
 * Calculate interactions and energies of the conformation
 * Optionally also apply constraints
 */
int algorithm::Conjugate_Gradient
::evaluate_configuration
(
  topology::Topology & topo,
  configuration::Configuration & conf,
  simulation::Simulation & sim,
  double & ene,
  bool do_pos_shake
)
{
  // If positional SHAKE is requested
  if (do_pos_shake) {
    DEBUG(7,"Obtaining constrained positions using SHAKE");
    if ( int error = cgrad_shake->apply(topo, conf, sim) ) {
      io::messages.add("Unable to apply SHAKE algorithm", "Conjugate_Gradient", io::message::error);
      return error;
    }
  }

  DEBUG(7,"Calculating interactions");
  if ( int error = cgrad_ff->apply(topo, conf, sim) ) {
      io::messages.add("Unable to calculate interactions", "Conjugate_Gradient", io::message::error);
    return error;
  }
  conf.current().energies.calculate_totals();
  ene = conf.current().energies.potential_total + conf.current().energies.special_total;

  if (do_posres) {
    DEBUG(7,"Applying position restraints");
    if ( int error = cgrad_posres->apply(topo, conf, sim) ) {
      io::messages.add("Unable to apply positional restraints", "Conjugate_Gradient", io::message::error);
      return error;
    }
  }

  return 0;
}

/**
 * Terminate the minimisation
 */
/** This could be done later with MINIMISATION block */
int algorithm::Conjugate_Gradient
::terminate
(
  double rms_force,
  double max_force,
  int minimum
)
{
  int error;
  std::cout << std::string(60, '-') << "\n";
  if (minimum) {
    error = E_MINIMUM_REACHED;
    std::cout << "CONJUGATE GRADIENT:\tMINIMUM REACHED\n";
  }
  else {
    error = E_MINIMUM_NOT_REACHED;
    std::cout << "CONJUGATE GRADIENT:\tMIMIMUM CRITERION NOT MET\n";
  }
  std::cout << "Total interaction calculations : " << std::setw(10) << std::right << total_iterations + 1 << "\n";
  std::cout << "Total search interval doublings: " << std::setw(10) << std::right << total_doubling << "\n";
  std::cout << "Total interpolations           : " << std::setw(10) << std::right << total_interpolations << "\n";
  std::cout << std::scientific << std::setprecision(4);
  std::cout << "Final RMS force                : " << rms_force << "\n";
  std::cout << "Final MAX force                : " << max_force << "\n";
  std::cout << std::string(60, '-') << "\n\n";
  return error;
}

  <|MERGE_RESOLUTION|>--- conflicted
+++ resolved
@@ -3,20 +3,6 @@
  * contains the implementation
  * for conjugate gradient energy minimisation
  * taken from GROMOS96 Manual
-<<<<<<< HEAD
- * 
- * TODO:
- * 1. Test on different molecular systems
- * 2. Test posres with shake
- * 3. Revise changes in configuration.cc
- * 4. Unlock and test relevant feature pairs
- * 5. Apply Wolfe condition to get more efficient step size
- * 6. Iterative cubic interpolation - converges to deeper minimum
- * 7. Minimisation ping-pongs with DIHRES (RMS force stays high) - is DIHRES moving dihedral angle back to requested value every step
- * or is it just extra deep quadratic potential? Should be taken into account in forces
- * 8. <EMIN> is different and higher than last E_Total?!
-=======
->>>>>>> 68fd1e83
  */
 
 #include "../../stdheader.h"
