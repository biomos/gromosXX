/**
 * @file monte_carlo.cc
 * contains the implementation
 * for the Monte_Carlo class
 */

#ifdef XXMPI
#include <mpi.h>
#endif

#include <gsl/gsl_rng.h>
#include <gsl/gsl_randist.h>

#include "../../stdheader.h"

#include "../../algorithm/algorithm.h"
#include "../../topology/topology.h"
#include "../../simulation/simulation.h"
#include "../../configuration/configuration.h"

#include "../../interaction/interaction.h"
#include "../../interaction/forcefield/forcefield.h"

#include "monte_carlo.h"

#undef MODULE
#undef SUBMODULE
#define MODULE algorithm
#define SUBMODULE integration

/**
 * Chemical Monte-Carlo step.
 */
int algorithm::Monte_Carlo::apply(
topology::Topology & topo,
        configuration::Configuration & conf,
        simulation::Simulation &sim
) {
  DEBUG(12, "Chemical Monte-Carlo apply");
  if (sim.steps() == 0) return 0;
  // do a CMC step?
  if ((sim.steps() % sim.param().montecarlo.steps) == 0){
    int rank=0;
#ifdef XXMPI
    if (sim.mpi) {
<<<<<<< HEAD
      rank =  sim.mpi_control.threadID;
=======
      rank =  sim.mpiControl().threadID;
>>>>>>> df916d32
    }
#endif
    DEBUG(14,"Chemical Monte-Carlo apply, rank = " << rank);
    // MASTER
    if(rank == 0){
      move(topo, conf, sim);
      // reevaluate the forces
      DEBUG(14, "Chemical Monte-Carlo apply, MASTER");
      m_ff.apply(topo, conf, sim);
    }
    
#ifdef XXMPI
    // SLAVE
    
    else{
      DEBUG(14, "Chemical Monte-Carlo apply, SLAVE");
      interaction::Interaction * nb = m_ff.interaction("NonBonded");
      if (nb == NULL){
        std::cerr << "MPI slave: could not get NonBonded interactions from forcefield"
        << "\n\t(internal error)"
        << std::endl;
        MPI::Finalize();
        return 1;
      }
 
      if ((nb->calculate_interactions(topo, conf, sim)) != 0){
        std::cerr << "MPI slave " << rank << ": error in nonbonded calculation!\n" << std::endl;
      }
    }
    
#endif
    if(rank==0){
      // see whether we accept
      accept(topo, conf, sim);
    }

  }

  return 0;
}

/**
 * Monte-Carlo move.
 */
int algorithm::Monte_Carlo::move
(
 topology::Topology & topo,
 configuration::Configuration & conf,
 simulation::Simulation &sim
 )
{
  DEBUG(12,"Chemical Monte-Carlo move");
  conf.exchange_state();
  conf.current().box = conf.old().box;

  const int num_atoms = topo.num_atoms();
  for(int i=0; i < num_atoms; ++i){
    conf.current().vel(i) = conf.old().vel(i);
    conf.current().pos(i) = conf.old().pos(i);
    conf.current().force(i) = conf.old().force(i);
  }
  
  // This function returns a double precision floating
  // point number uniformly distributed in the range [0,1). 
  // The range includes 0.0 but excludes 1.0.
  // should we have [0,1]?
  double ran = gsl_rng_uniform(m_rng)-0.5;
  double lambda_new = topo.lambda() + ran*sim.param().montecarlo.dlambda;
  m_lambda_old=topo.lambda();
 
  // wrap around
  if(lambda_new < 0){
     lambda_new = lambda_new - static_cast<int>(lambda_new) + 1;
  }
  else{
    lambda_new = lambda_new - static_cast<int>(lambda_new);
  }
  DEBUG(14,"CMC: trying lambda " << topo.lambda() << " -> " << lambda_new);
  // change the lambda value
  topo.lambda(lambda_new);
  // update masses
  topo.update_for_lambda();
  
  return 0;
}

int algorithm::Monte_Carlo::accept
(
 topology::Topology & topo,
 configuration::Configuration & conf,
 simulation::Simulation &sim
 )
{
  DEBUG(12,"Chemcial Monte-Carlo accept");
  const int mc_step = (sim.steps()-1) / sim.param().montecarlo.steps;
    
  // get probability
  double delta = 0;
  // change T to the actual temperature!!!
  // --> make sure we only have one T! (in_parameter.cc)
  //sim.param().multibath.multibath.bath(0)
  double temperature = sim.param().multibath.multibath.bath(0).temperature;
  const double beta = 1.0 / (math::k_Boltzmann * temperature);
  
  conf.current().energies.calculate_totals();
  conf.old().energies.calculate_totals();
  
  double probability = 1.0;
  
  delta =beta *
          (conf.current().energies.potential_total
          - conf.old().energies.potential_total);
  
   DEBUG(12, "CMC: beta*(Epot(new)-Epot(old)) = " << delta );
  
  
  /*
   * if Epot(new) > Epot(old) only accept with probability exp(-delta)
   * else if Epot(new) < Epot(old) accept always (prob.=1.0)
   */
  
  if (delta > 0.0) probability = exp(-delta);
  
  DEBUG(12, "CMC: old E_pot = " << conf.old().energies.potential_total
           << "\tnew E_pot = " << conf.current().energies.potential_total);
  DEBUG(12, "CMC: probability = " << probability);
 
  const double r = gsl_rng_uniform(m_rng);
  if (r < probability){
    DEBUG(12, "CMC: switch succeeded!");
  }
  else{
    DEBUG(12,"CMC: reverting to lambda " << m_lambda_old);
    // change the lambda value back
    topo.lambda(m_lambda_old);
    // update masses
    topo.update_for_lambda();
    
    // get old state back! - does this work?
    conf.exchange_state();
  }
  DEBUG(12, "MC: " << std::setw(7) << mc_step << "\tlambda " << std::setw(18) <<topo.lambda() );
  return 0;
}<|MERGE_RESOLUTION|>--- conflicted
+++ resolved
@@ -43,11 +43,7 @@
     int rank=0;
 #ifdef XXMPI
     if (sim.mpi) {
-<<<<<<< HEAD
-      rank =  sim.mpi_control.threadID;
-=======
       rank =  sim.mpiControl().threadID;
->>>>>>> df916d32
     }
 #endif
     DEBUG(14,"Chemical Monte-Carlo apply, rank = " << rank);
