AM_CXXFLAGS = @MY_CXXFLAGS@
AM_CPPFLAGS = -I$(top_srcdir) -I$(top_srcdir)/src -I$(top_srcdir)/src/interaction -I$(top_srcdir)/src/interaction/nonbonded -I$(top_srcdir)/src/interaction/nonbonded/pairlist -I$(top_srcdir)/src/interaction/nonbonded/interaction -I$(top_srcdir)/src/interaction/bonded -I$(top_srcdir)/src/interaction/forcefield -I$(top_srcdir)/src/interaction/special

if WITH_CUDA
  AM_CPPFLAGS += -I$(top_srcdir)/src/cukernel
endif

xxincludedir = $(includedir)/md++/algorithm
xxinclude_HEADERS =	algorithm.h\
	create_md_sequence.h

xxalgalgdir = $(includedir)/md++/algorithm/algorithm
xxalgalg_HEADERS = algorithm/algorithm_sequence.h

xxalgintegrationdir = $(includedir)/md++/algorithm/integration
xxalgintegration_HEADERS = integration/energy_calculation.h\
	integration/leap_frog.h\
	integration/scaled_leap_frog.h\
	integration/monte_carlo.h\
	integration/stochastic.h\
	integration/slow_growth.h\
	integration/steepest_descent.h\
	integration/conjugate_gradient.h\
	integration/analyze.h\
	integration/lattice_shift.h\
	integration/multigradient.h\
    integration/eds.h\
	integration/gamd.h

xxalgtempdir = $(includedir)/md++/algorithm/temperature
xxalgtemp_HEADERS = temperature/temperature_calculation.h\
	temperature/thermostat.h\
	temperature/berendsen_thermostat.h\
	temperature/nosehoover_thermostat.h

xxalgpressudir = $(includedir)/md++/algorithm/pressure
xxalgpressu_HEADERS = pressure/pressure_calculation.h\
	pressure/berendsen_barostat.h

xxalgconstdir = $(includedir)/md++/algorithm/constraints
xxalgconst_HEADERS = constraints/create_constraints.h\
	constraints/position_constraints.h\
	constraints/shake.h\
	constraints/perturbed_shake.h\
	constraints/angle_constraint.cc\
        constraints/perturbed_angle_constraint.cc\
	constraints/dihedral_constraint.cc\
	constraints/perturbed_dihedral_constraint.cc\
	constraints/lincs.h\
	constraints/flexible_constraint.h\
	constraints/perturbed_flexible_constraint.h\
	constraints/remove_com_motion.h\
	constraints/rottrans.h\
	constraints/settle.h\
        constraints/m_shake.h\
        constraints/gpu_shake.h\
        constraints/gpu_shake_thread.h

xxalgvirtualatdir = $(includedir)/md++/algorithm/virtualatoms
xxalgvirtualat_HEADERS = virtualatoms/prepare_virtualatoms.h\
	virtualatoms/propagate_forces.h

noinst_LTLIBRARIES=	libgroalgorithm.la

libgroalgorithm_la_SOURCES = algorithm.cc\
	create_md_sequence.cc\
	algorithm/algorithm_sequence.cc\
	integration/leap_frog.cc\
	integration/scaled_leap_frog.cc\
	integration/monte_carlo.cc\
	integration/stochastic.cc\
	temperature/temperature_calculation.cc\
	temperature/thermostat.cc\
	temperature/berendsen_thermostat.cc\
	temperature/nosehoover_thermostat.cc\
	pressure/pressure_calculation.cc\
	pressure/berendsen_barostat.cc\
	constraints/create_constraints.cc\
	constraints/position_constraints.cc\
	constraints/remove_com_motion.cc\
	constraints/shake.cc\
	constraints/perturbed_shake.cc\
	constraints/flexible_constraint.cc\
	constraints/perturbed_flexible_constraint.cc\
	constraints/lincs.cc\
	constraints/settle.cc\
	constraints/m_shake.cc\
	constraints/gpu_shake.cc\
	constraints/gpu_shake_thread.cc\
	integration/energy_calculation.cc\
	integration/slow_growth.cc\
	integration/steepest_descent.cc\
	integration/conjugate_gradient.cc\
	integration/analyze.cc\
	constraints/rottrans.cc\
	integration/lattice_shift.cc\
	integration/multigradient.cc\
<<<<<<< HEAD
    integration/eds.cc\
	integration/gamd.cc
=======
        integration/eds.cc\
	virtualatoms/prepare_virtualatoms.cc\
	virtualatoms/propagate_forces.cc

>>>>>>> ccb4b909

bin_PROGRAMS =			

check_PROGRAMS =

TESTS =
<|MERGE_RESOLUTION|>--- conflicted
+++ resolved
@@ -95,15 +95,11 @@
 	constraints/rottrans.cc\
 	integration/lattice_shift.cc\
 	integration/multigradient.cc\
-<<<<<<< HEAD
     integration/eds.cc\
 	integration/gamd.cc
-=======
-        integration/eds.cc\
 	virtualatoms/prepare_virtualatoms.cc\
 	virtualatoms/propagate_forces.cc
 
->>>>>>> ccb4b909
 
 bin_PROGRAMS =			
 
