--- conflicted
+++ resolved
@@ -501,22 +501,13 @@
 {
   DEBUG(7, "state struct resize: " << s);
 
-<<<<<<< HEAD
-  pos.resize(s);
-  posV.resize(s);
-  vel.resize(s);
-  force.resize(s);
-  cgrad.resize(s);
-  constraint_force.resize(s);
-  stochastic_integral.resize(s);
-=======
   pos.resize(s, math::Vec(0.0, 0.0, 0.0));
   posV.resize(s, math::Vec(0.0, 0.0, 0.0));
   vel.resize(s, math::Vec(0.0, 0.0, 0.0));
   force.resize(s, math::Vec(0.0, 0.0, 0.0));
+  cgrad.resize(s, math::Vec(0.0, 0.0, 0.0));
   constraint_force.resize(s, math::Vec(0.0, 0.0, 0.0));
   stochastic_integral.resize(s, math::Vec(0.0, 0.0, 0.0));
->>>>>>> c259e194
 }
 
 void configuration::Configuration::lattice_sum_struct::init(topology::Topology const & topo,
