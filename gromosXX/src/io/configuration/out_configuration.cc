--- conflicted
+++ resolved
@@ -3019,14 +3019,10 @@
           << std::setw(18) << e.entropy_term << "\n" // 40
           << std::setw(18) << e.qm_total << "\n" // 41
           << std::setw(18) << e.bsleus_total << "\n" // 42
-<<<<<<< HEAD
-          << std::setw(18) << e.rdc_total << "\n"   // 43
-          << std::setw(18) << e.gamd_DV_total << "\n"; // 44
-=======
           << std::setw(18) << e.rdc_total << "\n" // 43
           << std::setw(18) << e.angrest_total << "\n" // 44
           << std::setw(18) << e.nn_valid << "\n"; // 45
->>>>>>> ccb4b909
+          << std::setw(18) << e.gamd_DV_total << "\n"; // 46
 
   os << "# baths\n";
   os << numbaths << "\n";
