--- conflicted
+++ resolved
@@ -2912,16 +2912,6 @@
 
         //get EIR-Matrix
         std::vector<std::vector<float>> eir(num_l);
-<<<<<<< HEAD
-        for (unsigned int replicaI = 0; replicaI < num_l; replicaI++) {
-          std::string replicaI_idx = io::to_string(replicaI);
-          std::vector<float> eiri(num_states, 0.0);
-          eir[replicaI] = eiri;      
-
-          for (unsigned int stateJ=0; stateJ< num_states; stateJ++){
-            std::string stateJ_idx = io::to_string(stateJ);
-            block.get_next_parameter("EIR[" + replicaI_idx + "]["+stateJ_idx+"]", eir[replicaI][stateJ], "", "");
-=======
         for(unsigned int replicaJ=0; replicaJ<num_l; replicaJ++){//init eir vectors
           std::vector<float> eir_vector_J(num_states, 0.0);
           eir[replicaJ] = eir_vector_J;    
@@ -2931,7 +2921,6 @@
           for (unsigned int replicaJ=0; replicaJ< num_l; replicaJ++){  
             std::string replicaJ_idx = io::to_string(replicaJ);
             block.get_next_parameter("EIR[" + replicaJ_idx+ "]["+stateI_idx+"]", eir[replicaJ][stateI], "", "");    //Comment "this function only reads line by line! doesn't matter the indices in the string 
->>>>>>> e670b4c6
           }
         }
 
