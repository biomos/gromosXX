
/**
 * @file in_qmmm.cc
 * implements qm/mm methods.
 */


#include "../../stdheader.h"

#include "../../algorithm/algorithm.h"
#include "../../topology/topology.h"
#include "../../simulation/simulation.h"
#include "../../interaction/interaction_types.h"
#include "../../configuration/configuration.h"

#include "../../io/instream.h"
#include "../../io/blockinput.h"
#include "../../io/configuration/in_configuration.h"
#include "../../io/configuration/out_configuration.h"

#include "in_qmmm.h"

#include "../../util/debug.h"

#undef MODULE
#undef SUBMODULE
#define MODULE io
#define SUBMODULE topology

static std::set<std::string> block_read;

/**
 * @section qmzone QMZONE block
 * The QMZONE block specifies the atoms which are treated quantum mechanically
 *
 * The block is read from the QM/MM specification file
 * (\@qmmm).
 *
 * @verbatim
QMZONE
# NETCH: net charge of the QM zone
# SPINM: net spin multiplicity of the QM zone
# QMI:  index of the QM atom
# QMZ:  atomic number of the QM atom
# QMLI: 0,1 atom is a link atom
#
# NETCH SPINM
      0     1
# Warning: the first 17 characters are ignored!
# RESIDUE   ATOM     QMI   QMZ   QMLI
    1 H2O   OW         1     8      0
    1 H2O   HW1        2     1      0
    1 H2O   HW2        3     1      0
END
@endverbatim
 *
 * @section bufferzone BUFFERZONE block
 * The BUFFERZONE block specifies the atoms which are treated in both quantum and
 * classical way. They are added to QMZONE atoms to form the full QM zone. Energies
 * and interactions are then calculated as a contribution to forcefield deltaE and
 * deltaF
 * deltaE = E(fullQM) - E(buffer)
 * deltaF = F(fullQM) - F(buffer)
 *
 * The block is read from the QM/MM specification file
 * (\@qmmm).
 *
 * @verbatim
BUFFERZONE
# NETCH: net charge of the buffer zone
# SPINM: net spin multiplicity of the buffer zone
# BUFCUT: cutoff of the adaptive buffer zone (default = 0.0, no adaptive buffer zone)
          If the specified atoms occur within BUFCUT of QM atom, they are considered
          as buffer atoms. Otherwise they are considered solely as MM atoms. BUFCUT = 0.0
          means that they are always considered as buffer atoms.
# QMI:   index of the QM atom
# QMZ:   atomic number of the QM atom
# QMLI:  0,1 atom is a link atom
# NETCH SPINM BUFCUT
      0     1    1.4
# Warning: the first 17 characters are ignored!
# RESIDUE   ATOM     QMI   QMZ   QMLI
    1 H2O   OW         1     8      0
    1 H2O   HW1        2     1      0
    1 H2O   HW2        3     1      0
END
@endverbatim
 *
 * @section qmunit QMUNIT block
 * The QMUNIT block specifies conversion factors for units
 *
 * The block is read from the QM/MM specification file
 * (\@qmmm).
 *
 * @verbatim
QMUNIT
# QMULEN: Conversion factor to convert the QM length unit to the GROMOS one
# QMUENE: Conversion factor to convert the QM energy unit to the GROMOS one
# QMUFOR: Conversion factor to convert the QM force unit to the GROMOS one
# QMUCHR: Conversion factor to convert the QM charge unit to the GROMOS one
#
# QMULEN    QMUENE    QMUFOR    QMUCHR
     0.1     4.184     41.84       1.0
END
@endverbatim
 * @section cap_length CAPLEN block
 * The CAPLEN block specifies the distance between QM linking atom and its capping atom
 *
 * The block is read from the QM/MM specification file
 * (\@qmmm).
 *
 * @verbatim
CAPLEN
# CAPLEN:  distance between QM atom and capping atom in nm (default is 0.109 nm)
#
# CAPLEN
    0.109
END
@endverbatim
 *
 * @section The ELEMENTS block specifies the element names used in QM packages.
 * It is determined by the atomic number given in the QMZONE block. This block
 * is required only for Turbomole, DFTB, and ORCA
 * 
@verbatim
ELEMENTS
1 h
6 c
7 n
8 o
END
@endverbatim
 *
 * @section The IAC block specifies the atomic number that should be used for each 
 * IAC atom type used. This block is only requiered for XTB to model point charges.
 * Default parameters are generated for the 54a7 ff atom types if the block is omitted.
 * IAC numbering start from "1" to match the documentation.
 * 
@verbatim
IAC
# IAC   ATMS   ATMN
  1     O      8
  2     O      8
  3     O      8
  4     O      8
  5     O      8
  6     N      7
  7     N      7
  8     N      7
  9     N      7
  10    N      7
  11    N      7
  12    C      6
  13    C      6
  14    C      6
  15    C      6
  16    C      6
  17    C      6
  18    C      6
  19    C      6
  20    H      1
  21    H      1
  22    Z      0
  23    S      16
  24    Cu     29
  25    Cu     29
  26    Fe     26
  27    Zn     30
  28    Mg     12
  29    Ca     20
  30    P      15
  31    Ar     18
  32    F      9
  33    Cl     17
  34    Br     35
  35    C      6
  36    O      8
  37    Na     11
  38    Cl     17
  39    C      6
  40    Cl     17
  41    H      1
  42    S      16
  43    C      6
  44    O      8
  45    C      6
  46    Cl     17
  47    F      9
  48    C      6
  49    C      6
  50    O      8
  51    C      6
  52    O      8
  53    N      7
  54    C      6
  55    I      53
  56    Cl     17
  57    B      5
  58    Se     34
  59    H      1
  60    Cl     17
  61    Br     35
  62    O      8
  63    N      7
  64    C      6
  65    C      6
  66    N      7
  67    N      7
  68    O      8
  69    Si     14
  70    P      15
END
@endverbatim
 *
 * @section MNDO blocks for the MNDO worker
 * 
 * MNDOBINARY block for the MNDO worker
 * The MNDOBINARY block specifies path to MNDO binary
 *
 * This block is optional. If unspecified, mndo command from PATH environment variable
 * is used.
 *
 * @verbatim
MNDOBINARY
/path/to/mndo/binary
END
@endverbatim
 *
 * MNDOFILES block for the MNDO worker
 * The MNDOFILES block specifies input and output files to exchange data with MNDO
 *
 * This block is optional. If unspecified, temporary files are created using TMPDIR
 * environment variable. User-specified files are not deleted after use.
 *
 * @verbatim
MNDOFILES
/path/to/mndo.in
/path/to/mndo.out
/path/to/mndo_gradient.out   ##fort.15 file
/path/to/mndo_density.bin    ##fort.11 file
END
@endverbatim
 *
 * The MNDOHEADER block specifies the header part of the MNDO input file. Variables
 * are allowed. Implemented are
 * - CHARGE: net charge of the QM zone
 * - SPINM: spin multiplicity of the QM zone (be aware, that MNDO uses 0 for ground-state)
 * - NUM_CHARGES: the number of MM atoms
 * - NUM_LINK: Number of link and capping atoms atoms
 * 
@verbatim
MNDOHEADER
kharge=@@CHARGE@@ imult=@@SPINM@@ +
iop=-8 +
kitscf=2000 +
idiis=1 +
ktrial=11 +
igeom=1 iform=1 nsav15=4 ipubo=1 jop=-2 +
mminp=2 mmcoup=2 mmlink=1 nlink=@@NUM_LINK@@ numatm=@@NUM_CHARGES@@
title line
END
@endverbatim
 *
 * @section Turbomole blocks for the Turbomole worker
 * 
 * The TMOLEFILES block specifies where Turbomole writes the input and output files.
 * The first line contains the directory which contains the Turbomole binaries.
 * The second line is the turbomole working directory containing the control file.
 * In this control file the relative paths for the coordinate, point charges coordinates,
 * energy, gradients and point charges gradients are defined. Next lines contains
 * these filenames. Last line is a filename containing point charges of QM atoms
 * calculated using ESP. This is necessary only if GromosXX should obtain QM charges
 * from the QM calculation (NTQMMM = 1). The naming format of the standard output from
 * the Turbomole program is [program].out. Depending on your TMOLETOOLCHAIN definition
 * you have to decide which program outputs the charges and provide its output filename.
 * If (NTQMMM != 1), this line can be omitted.
 *
 * @verbatim
TMOLEFILES
/path/to/turbomole/binary/directory
/path/to/working/directory/containing/control/file
coordinate.in
mm_coordinate.in
energy.out
gradient.out
mm_gradient.out
ridft.out
END
@endverbatim
 * 
 * The TMOLETOOLCHAIN block specifies the Turbomole programs that are executed.
 * Each line contains one program that is called. By default, it is assumed that
 * the control file is static, i.e. that the number of QM atoms cannot change. To 
 * modify the control file during the simulation the TURBOMOLE program define is 
 * to be used. The input for this program has to be given as a filename "define.inp" 
 * which is in the same directory as the "control" file. Standard output of every
 * program is written to separate file called [program].out
 * Note: You still have to provide an initial control file as at the time the 
 * program define it only cannot include the $point_charges directives. 
 * 
 * @verbatim
 TMOLETOOLCHAIN
 ridft
 rdgrad
 END
 @endverbatim
 *
 * @section DFTB blocks for the DFTB worker
 * 
 * The DFTBFILES block specifies paths necessary to run the DFTB+ program. First line is
 * the path to DFTB binary. Second line defines path to the working directory where DFTB+
 * will run and write all the output files.
 * In this directory GromosXX creates dftb_in.hsd input file and fills it with
 * the content of the DFTBINPUT block. Also hardcoded DFTB output files are written here
 * including the details.out file used to transfer data back to GromosXX.
 * The third line defines the coordinate file. The fourth line is the MM coordinate
 * file containing the MM charges and is used only with electrostatic and polarisable
 * embedding. The input coordinate file has to be specified in the DFTBINPUT block.
 * This applies also to the MM coordinate file if used.
 * The fifth line specifies the path, where DFTB standard output is written. This file is
 * not used for data exchange and is usually needed for debugging purposes only.
 * 
 * @verbatim
DFTBFILES
/path/to/dftb/binary/directory
/path/to/working/directory
coordinate.in
mm_coordinate.in
stdout.out
END
@endverbatim 
 *
 * The DFTBINPUT block contains the complete content of the dftb_in.hsd file created 
 * by GromosXX in the working directory specified in the  DFTBFILES block. The example
 * block contains minimal settings that must be specified for proper data exchange
 * between GromosXX and DFTB+. User may provide additional DFTB+ blocks, e.g. 
 * Slater-Koster files path and/or other settings. Please refer to DFTB+ manual
 * for additional information on DFTB+ input.
 * 
 * @verbatim
DFTBINPUT
Geometry = genFormat {
 <<< "coordinate.in"   ## Always equired
}
Hamiltonian = DFTB {

  ## For electrostatic and polarisable embedding also use this block:
  ElectricField = {
    PointCharges = {
      CoordsAndCharges = {
        <<< "mm_coordinate.in"
      }
    }
  }
}
Analysis = {
  ## ... optional custom settings ...

  CalculateForces = Yes   ## Always required

  ## For mechanical embedding also specify:
  MullikenAnalysis = Yes
}
END
@endverbatim
 *
 * @section MOPAC blocks for the MOPAC worker
 * 
 * MOPACBINARY block for the MOPAC worker
 * The MOPACBINARY block specifies path to MOPAC binary
 *
 * This block is optional. If unspecified, mopac command from PATH environment variable
 * is used.
 *
 * @verbatim
MOPACBINARY
/path/to/mopac/binary
END
@endverbatim
 *
 * MOPACFILES block for the MOPAC worker
 * The MOPACFILES block specifies input and output files to exchange data with MOPAC
 *
 * This block is optional. If any line is not specified, temporary file is created
 * using TMPDIR environment variable and deleted after use.
 * User-specified files are not deleted.
 *
 * @verbatim
MOPACFILES
/path/to/mopac.mop    ##input file
/path/to/mopac.out    ##output file
/path/to/mopac.aux    ##auxiliary output file - MOPAC output is read from this file
/path/to/mopac.arc    ##archive output file
/path/to/stdout.out   ##standard output file - STDOUT and STDERR are redirected here
/path/to/mopac.den    ##density matrix file to be reused in subsequent step
/path/to/mol.in       ##mol.in file with electric potentials from external charges
END
@endverbatim
 *
 * The MOPACHEADER block specifies the header part of the MOPAC input file. Variables
 * are allowed. Implemented are
 * - CHARGE: net charge of the QM zone
 * - OLDENS: will generate density file in every step using DENOUT and then reuses
 *           it using OLDENS in subsequent step
 * 
@verbatim
MOPACHEADER
PM7 1SCF CHARGE=@@CHARGE@@ GRAD QMMM AUX(PRECISION=9) PRECISE @@OLDENS@@
title line
END
@endverbatim
 *
 * The MOPACLINKATOM block specifies the way the link atoms are treated. Link atoms are atoms
 * that are bonded to MM atoms.
@verbatim
MOPACLINKATOM
#  mode of treatment:
#    0(none) : link atoms see no MM atom (default)
#    1(exclude_atom) : Link atoms see all MM atoms except the MM atoms involved in the link
#    2(exclude_chargegroup) : Link atoms see all MM atoms except the MM chargegroup involved in the link
#    3(all) : Link atoms see all MM atoms
# 
   0
END
@endverbatim
 *
 * @section Gaussian blocks for the Gaussian worker
 * 
 * GAUBINARY block for the Gaussian worker
 * The GAUBINARY block specifies path to GAUSSIAN binary
 *
 * This block is optional. If unspecified, g16 command from PATH environment variable
 * is used.
 *
 * @verbatim
GAUBINARY
/path/to/gaussian/binary
END
@endverbatim
 * GAUFILES block for the Gaussian worker
 * The GAUFILES block specifies input and output files to exchange data with Gaussian
 *
 * This block is optional. If unspecified, temporary files are created using TMPDIR
 * environment variable. User-specified files are not deleted after use.
 *
 * @verbatim
GAUFILES
/path/to/gaussian.gjf
/path/to/gaussian.out
END
@endverbatim
 *
 * The GAUHEADER block specifies the header part of the Gaussian input file.
 * 
@verbatim
GAUHEADER
%nproc=8
%mem=2GB
%NoSave
%chk=tmp
END
@endverbatim
 *
 * The GAUROUTE block specifies the route section of the Gaussian input file.
 * hashsign (#) should be omitted. It is beneficial to generate an initial checkpoint file
 * and reuse it in subsequent steps with guess=read option. Allowed variables
 * - GUESS: replaced by 'guess=read' after first step
 * 
@verbatim
GAUROUTE
N hf/STO-3G @@GUESS@@ nosymm pop(mk) force charge(angstroms) prop=(field,read)
END
@endverbatim
 *
 * The GAUCHSM block specifies the net charge and the spin multiplicity of the system.
 * Variables are allowed. Implemented are
 * - CHARGE: net charge of the QM zone
 * - SPINM: spin multiplicity of the QM zone
@verbatim
GAUCHSM
@@CHARGE@@ @@SPINM@@
END
@endverbatim
 *
 * @section XTB blocks for the XTB worker
 * 
 * XTBOPTIONS block for the XTB worker
 * The XTBOPTIONS block specifies options for the XTB worker
 * Supported are selection of the Hamiltonian: 1 or 2 (for GFN1-xTB or GFN2-xTB, respectively)
 *
 @verbatim
XTBOPTIONS
# GFNH
  1
END
 @endverbatim
 */
void io::In_QMMM::read(topology::Topology& topo,
        simulation::Simulation& sim,
        std::ostream & os) {
  io::messages.add("Reading QM/MM specification file",
                   "In_QMMM", io::message::notice);
  //std::string blockname = "QMZONE";
  this->read_zone(topo, sim, "QMZONE");
  //blockname = "BUFFERZONE";
  if (!sim.param().qmmm.qm_constraint) {
    DEBUG(15, "Removing constraints");
    this->remove_constraints(topo);
    io::messages.add("QM-QM distance constraints removed",
        "In_QMMM", io::message::notice);
  }
  this->read_zone(topo, sim, "BUFFERZONE");
  
  std::vector<std::string> buffer;

  const simulation::qm_software_enum sw = sim.param().qmmm.software;

  /**
   * MNDO
   */
  if (sw == simulation::qm_mndo) {
    this->read_units(sim, &sim.param().qmmm.mndo);
    this->read_iac_elements(topo, &sim.param().qmmm.mndo);
    { // MNDOBINARY

      DEBUG(15, "Reading MNDOBINARY");
      buffer = m_block["MNDOBINARY"];

      if (!buffer.size()) {
        io::messages.add("Assuming that the mndo binary is in the PATH",
                "In_QMMM", io::message::notice);
        sim.param().qmmm.mndo.binary = "mndo";
      } else {
        if (buffer.size() != 3) {
          io::messages.add("MNDOBINARY block corrupt. Provide 1 line.",
                  "In_QMMM", io::message::error);
          return;
        }
        sim.param().qmmm.mndo.binary = buffer[1];
      }
    } // MNDOBINARY
    { // MNDOFILES

      DEBUG(15, "Reading MNDOFILES");
      buffer = m_block["MNDOFILES"];

      if (!buffer.size()) {
        io::messages.add("Using temporary files for MNDO input/output",
                "In_QMMM", io::message::notice);
      } else {
        if (buffer.size() != 6) {
          io::messages.add("MNDOFILES block corrupt. Provide 4 lines.",
                  "In_QMMM", io::message::error);
          return;
        }
        sim.param().qmmm.mndo.input_file = buffer[1];
        sim.param().qmmm.mndo.output_file = buffer[2];
        sim.param().qmmm.mndo.output_gradient_file = buffer[3];
        sim.param().qmmm.mndo.density_matrix_file = buffer[4];
      }
    } // MNDOFILES
    { // MNDOHEADER
      buffer = m_block["MNDOHEADER"];

      if (!buffer.size()) {
        io::messages.add("no MNDOHEADER block in QM/MM specification file",
                "In_QMMM", io::message::error);
        return;
      }
      concatenate(buffer.begin() + 1, buffer.end() - 1,
              sim.param().qmmm.mndo.input_header);
    } // MNDOHEADER
  }

  /**
   * Turbomole
   */
  else if (sw == simulation::qm_turbomole) {
    this->read_units(sim, &sim.param().qmmm.turbomole);
    this->read_elements(topo, &sim.param().qmmm.turbomole);
    this->read_iac_elements(topo, &sim.param().qmmm.turbomole);

    { // TMOLEFILES
      buffer = m_block["TMOLEFILES"];

      if (!buffer.size()) {
        io::messages.add("TMOLEFILES block missing",
                "In_QMMM", io::message::error);
        return;
      } else {
        if (buffer.size() > 10
          || buffer.size() < 9) {
          io::messages.add("TMOLEFILES block corrupt. Provide 7 or 8 lines.",
                  "In_QMMM", io::message::error);
          return;
        }
        sim.param().qmmm.turbomole.binary_directory = buffer[1];
        sim.param().qmmm.turbomole.working_directory = buffer[2];
        sim.param().qmmm.turbomole.input_coordinate_file = buffer[3];
        sim.param().qmmm.turbomole.input_mm_coordinate_file = buffer[4];
        sim.param().qmmm.turbomole.output_energy_file = buffer[5];
        sim.param().qmmm.turbomole.output_gradient_file = buffer[6];
        sim.param().qmmm.turbomole.output_mm_gradient_file = buffer[7];
        if (sim.param().qmmm.qm_ch == simulation::qm_ch_dynamic) {
          if (buffer.size() != 10) {
            io::messages.add("output charge filename missing in TMOLEFILES block",
                  "In_QMMM", io::message::error);
            return;
          }
          sim.param().qmmm.turbomole.output_charge_file = buffer[8];
        }
      }
    } // TMOLEFILES
    { // TMOLETOOLCHAIN
      buffer = m_block["TMOLETOOLCHAIN"];

      if (!buffer.size()) {
        io::messages.add("TMOLETOOLCHAIN block missing",
                "In_QMMM", io::message::error);
        return;
      } 
      for(unsigned int i = 1; i < buffer.size()-1; ++i) {
        _lineStream.clear();
        _lineStream.str(buffer[i]);
        std::string tool;
        _lineStream >> tool;
        if (_lineStream.fail()) {
          io::messages.add("bad line in TMOLETOOLCHAIN block",
                "In_QMMM", io::message::error);
          return;
        }
        sim.param().qmmm.turbomole.toolchain.push_back(tool);
      }
    } // TMOLETOOLCHAIN  
  }

  /**
   * DFTB
   */
  else if (sw == simulation::qm_dftb) {
    this->read_units(sim, &sim.param().qmmm.dftb);
    this->read_elements(topo, &sim.param().qmmm.dftb);
    this->read_iac_elements(topo, &sim.param().qmmm.dftb);
    { // DFTBFILES
      buffer = m_block["DFTBFILES"];
      if (!buffer.size()) {
        io::messages.add("DFTBFILES block missing",
                "In_QMMM", io::message::error);
        return;
      }
      if (buffer.size() != 7) {
        io::messages.add("DFTBFILES block corrupt. Provide 5 lines.",
                          "In_QMMM", io::message::error);
        return;
      }
      sim.param().qmmm.dftb.binary = buffer[1];
      sim.param().qmmm.dftb.working_directory = buffer[2];
      sim.param().qmmm.dftb.input_coordinate_file = buffer[3];
      sim.param().qmmm.dftb.input_mm_coordinate_file = buffer[4];
      sim.param().qmmm.dftb.stdout_file = buffer[5];
    } // DFTBFILES

    { // DFTBINPUT
      buffer = m_block["DFTBINPUT"];
      if (!buffer.size()) {
        io::messages.add("no DFTBINPUT block in QM/MM specification file",
                         "In_QMMM", io::message::error);
        return;
      }
      concatenate(buffer.begin() + 1, buffer.end() - 1,
                  sim.param().qmmm.dftb.input_header);
    } // DFTBINPUT
  }

  /**
   * MOPAC
   */
  else if (sw == simulation::qm_mopac) {
    this->read_units(sim, &sim.param().qmmm.mopac);
    this->read_iac_elements(topo, &sim.param().qmmm.mopac);
    { // MOPACBINARY

      DEBUG(15, "Reading MOPACBINARY");
      buffer = m_block["MOPACBINARY"];

      if (!buffer.size()) {
        io::messages.add("Assuming that the mopac binary is in the PATH",
                "In_QMMM", io::message::notice);
        sim.param().qmmm.mopac.binary = "mopac";
      } else {
        if (buffer.size() != 3) {
          io::messages.add("MOPACBINARY block corrupt. Provide 1 line.",
                  "In_QMMM", io::message::error);
          return;
        }
        sim.param().qmmm.mopac.binary = buffer[1];
      }
    } // MOPACBINARY
    {
      //MOPACFILES
      buffer = m_block["MOPACFILES"];

      if (!buffer.size()) {
        io::messages.add("Using temporary files for MOPAC input/output",
                         "In_QMMM", io::message::notice);
      } else {
        if (buffer.size() != 9) {
          io::messages.add("MOPACFILES block corrupt. Provide 7 lines.",
                           "In_QMMM", io::message::error);
          return;
        }
      sim.param().qmmm.mopac.input_file = buffer[1];
      sim.param().qmmm.mopac.output_file = buffer[2];
      sim.param().qmmm.mopac.output_aux_file = buffer[3];
      sim.param().qmmm.mopac.output_arc_file = buffer[4];
      sim.param().qmmm.mopac.stdout_file = buffer[5];
      sim.param().qmmm.mopac.output_dens_file = buffer[6];
      sim.param().qmmm.mopac.molin_file = buffer[7];
      }
    } // MOPACFILES
    { // MOPACHEADER
      buffer = m_block["MOPACHEADER"];
      if (!buffer.size()) {
        io::messages.add("no MOPACHEADER block in QM/MM specification file",
                         "In_QMMM", io::message::error);
        return;
      }
      concatenate(buffer.begin() + 1, buffer.end() - 1,
                  sim.param().qmmm.mopac.input_header);
    } // MOPACHEADER
    { // MOPACLINKATOM
      buffer = m_block["MOPACLINKATOM"];
      if (!buffer.size()) {
        io::messages.add("MOPAC link atoms see no MM atoms (default)",
                         "In_QMMM", io::message::notice);
        sim.param().qmmm.mopac.link_atom_mode = 0;
      } else {
        if (buffer.size() != 3) {
          io::messages.add("MOPACLINKATOM block corrupt. Provide 1 line.",
                           "In_QMMM", io::message::error);
          return;
        }
        std::string& s = buffer[1];
        if (s == "default" || s == "none" || s == "0") sim.param().qmmm.mopac.link_atom_mode = 0;
        else if (s == "exclude_atom" || s == "1") sim.param().qmmm.mopac.link_atom_mode = 1;
        else if (s == "exclude_chargegroup" || s == "2") sim.param().qmmm.mopac.link_atom_mode = 2;
        else if (s == "all" || s == "3") sim.param().qmmm.mopac.link_atom_mode = 3;
        else sim.param().qmmm.mopac.link_atom_mode = 0;
      }
    } // MOPACLINKATOM
  }

  /**
   * Gaussian
   */
  else if (sw == simulation::qm_gaussian) {
    this->read_units(sim, &sim.param().qmmm.gaussian);
    this->read_iac_elements(topo, &sim.param().qmmm.gaussian);
    { // GAUBINARY

      DEBUG(15, "Reading GAUBINARY");
      buffer = m_block["GAUBINARY"];

      if (!buffer.size()) {
        io::messages.add("Assuming that the g16 binary is in the PATH",
                "In_QMMM", io::message::notice);
        sim.param().qmmm.gaussian.binary = "g16";
      } else {
        if (buffer.size() != 3) {
          io::messages.add("GAUBINARY block corrupt. Provide 1 line.",
                  "In_QMMM", io::message::error);
          return;
        }
        sim.param().qmmm.gaussian.binary = buffer[1];
      }
    } // GAUBINARY
    { // GAUFILES

      DEBUG(15, "Reading GAUFILES");
      buffer = m_block["GAUFILES"];

      if (!buffer.size()) {
        io::messages.add("Using temporary files for Gaussian input/output",
                "In_QMMM", io::message::notice);
      } else {
        if (buffer.size() != 4) {
          io::messages.add("GAUFILES block corrupt. Provide 2 lines.",
                  "In_QMMM", io::message::error);
          return;
        }
        sim.param().qmmm.gaussian.input_file = buffer[1];
        sim.param().qmmm.gaussian.output_file = buffer[2];
      }
    } // GAUFILES
    { // GAUHEADER
      buffer = m_block["GAUHEADER"];

      if (!buffer.size()) {
        io::messages.add("no GAUHEADER block in QM/MM specification file",
                "In_QMMM", io::message::error);
        return;
      }
      concatenate(buffer.begin() + 1, buffer.end() - 1,
              sim.param().qmmm.gaussian.input_header);
      DEBUG(1, "sim.param().qmmm.gaussian.input_header:");
      DEBUG(1, sim.param().qmmm.gaussian.input_header);
    } // GAUHEADER
    { // GAUROUTE
      buffer = m_block["GAUROUTE"];

      if (!buffer.size()) {
        io::messages.add("no GAUROUTE block in QM/MM specification file",
                "In_QMMM", io::message::error);
        return;
      }
      concatenate(buffer.begin() + 1, buffer.end() - 1,
              sim.param().qmmm.gaussian.route_section);
      sim.param().qmmm.gaussian.route_section = "#" + sim.param().qmmm.gaussian.route_section;
      DEBUG(1, "sim.param().qmmm.gaussian.route_section:");
      DEBUG(1, sim.param().qmmm.gaussian.route_section);
    } // GAUROUTE
    { // GAUCHSM
      buffer = m_block["GAUCHSM"];

      if (!buffer.size()) {
        io::messages.add("no GAUCHSM block in QM/MM specification file",
                "In_QMMM", io::message::error);
        return;
      }
      if (buffer.size() != 3) {
        io::messages.add("GAUCHSM block corrupt. Provide 1 line.",
                "In_QMMM", io::message::error);
        return;
      }
      concatenate(buffer.begin() + 1, buffer.end() - 1,
              sim.param().qmmm.gaussian.chsm);
      DEBUG(1, "sim.param().qmmm.gaussian.chsm:");
      DEBUG(1, sim.param().qmmm.gaussian.chsm);
    } // GAUCHSM
  }

  /**
   * Orca
   */
  else if (sw == simulation::qm_orca) {
    this->read_units(sim, &sim.param().qmmm.orca);
    this->read_elements(topo, &sim.param().qmmm.orca);
    this->read_iac_elements(topo, &sim.param().qmmm.orca);
    { // ORCABINARY

      DEBUG(15, "Reading ORCABINARY");
      buffer = m_block["ORCABINARY"];

      if (!buffer.size()) {
        io::messages.add("Assuming that the orca binary is in the PATH",
                "In_QMMM", io::message::notice);
        sim.param().qmmm.orca.binary = "orca";
      } else {
        if (buffer.size() != 3) {
          io::messages.add("ORCABINARY block corrupt. Provide 1 line.",
                  "In_QMMM", io::message::error);
          return;
        }
        sim.param().qmmm.orca.binary = buffer[1];
      }
    } // ORCABINARY
    { // ORCAFILES

      DEBUG(15, "Reading ORCAFILES");
      buffer = m_block["ORCAFILES"];

      if (!buffer.size()) {
        io::messages.add("Using temporary files for Orca input/output",
                "In_QMMM", io::message::notice);
      } else {
        if (buffer.size() != 8) {
          io::messages.add("ORCAFILES block corrupt. Provide 6 lines.",
                  "In_QMMM", io::message::error);
          return;
        }
        sim.param().qmmm.orca.input_file = buffer[1];
        sim.param().qmmm.orca.output_file = buffer[2];
        sim.param().qmmm.orca.input_coordinate_file = buffer[3];
        sim.param().qmmm.orca.input_pointcharges_file = buffer[4];
        sim.param().qmmm.orca.output_gradient_file = buffer[5];
        sim.param().qmmm.orca.output_mm_gradient_file = buffer[6];
      }
    } // ORCAFILES
    { // ORCAHEADER
      buffer = m_block["ORCAHEADER"];

      if (!buffer.size()) {
        io::messages.add("no ORCAHEADER block in QM/MM specification file",
                "In_QMMM", io::message::error);
        return;
      }
      concatenate(buffer.begin() + 1, buffer.end() - 1,
              sim.param().qmmm.orca.input_header);
      DEBUG(1, "sim.param().qmmm.orca.input_header:");
      DEBUG(1, sim.param().qmmm.orca.input_header);
    } // ORCAHEADER
  }

  /**
   * XTB
   */
  else if (sw == simulation::qm_xtb) {
    this->read_units(sim, &sim.param().qmmm.xtb);
    this->read_iac_elements(topo, &sim.param().qmmm.xtb);
    { // XTBOPTIONS
      buffer = m_block["XTBOPTIONS"];

      if (!buffer.size()) {
        io::messages.add("no XTBOPTIONS block in QM/MM specification file",
                "In_QMMM", io::message::error);
      }
      else {
        unsigned int hamiltonian, verbosity;
        std::string line(buffer[1]);
        _lineStream.clear();
        _lineStream.str(line);
        _lineStream >> hamiltonian >> verbosity;
        if (_lineStream.fail()) {
          io::messages.add("bad line in XTBOPTIONS block.",
                            "In_QMMM", io::message::error);
          return;
        }
        sim.param().qmmm.xtb.hamiltonian = hamiltonian;
        sim.param().qmmm.xtb.verbosity = verbosity;
      }
      DEBUG(1, "sim.param().qmmm.xtb.hamiltonian:");
      DEBUG(1, sim.param().qmmm.xtb.hamiltonian);
      DEBUG(1, "sim.param().qmmm.xtb.verbosity:");
      DEBUG(1, sim.param().qmmm.xtb.verbosity);
    } // XTBOPTIONS
  }

  // Cap length definition
  if(topo.qmmm_link().size() > 0 ) {
    _lineStream.clear();
    buffer = m_block["CAPLEN"];
    if (!buffer.size()) {
      io::messages.add("no CAPLEN block in QM/MM specification file",
              "In_QMMM", io::message::error);
    }
    else {
      double caplen = 0.0;
      std::string line(*(buffer.begin() + 1));
      _lineStream.clear();
      _lineStream.str(line);
      _lineStream >> caplen;
      if (_lineStream.fail()) {
        io::messages.add("bad line in CAPLEN block.",
                          "In_QMMM", io::message::error);
        return;
        sim.param().qmmm.cap_length = caplen;
      }
    }
  }
}

void io::In_QMMM::read_elements(const topology::Topology& topo
    , simulation::Parameter::qmmm_struct::qm_param_struct* qm_param)
  {
  std::vector<std::string> buffer = m_block["ELEMENTS"];

  if (!buffer.size()) {
    io::messages.add("No ELEMENTS block in QM/MM specification file",
            "In_QMMM", io::message::error);
    return;
  }
  _lineStream.clear();
  std::string bstr = concatenate(buffer.begin() + 1, buffer.end() - 1);
  // Strip away the last newline character
  bstr.pop_back();
  _lineStream.str(bstr);
  unsigned Z = 0;
  std::string element;
  while(!_lineStream.eof()) {
    _lineStream >> Z >> element;
    if (_lineStream.fail()) {
      io::messages.add("Cannot read ELEMENTS block", "In_QMMM", io::message::error);
      return;
    }
    qm_param->elements[Z] = element;
  }

  // check whether all elements were provided
  const std::vector<unsigned>& atomic_number = topo.qm_atomic_number();
  for (std::vector<unsigned>::const_iterator
        it = atomic_number.begin(), to = atomic_number.end(); it != to; ++it)
    {
    if ((*it != 0) && (qm_param->elements.find(*it) == qm_param->elements.end())) {
      std::ostringstream msg;
      msg << "ELEMENTS block: No element name provided for atomic number " << *it;
      io::messages.add(msg.str(), "In_QMMM", io::message::error);
      return;
    }
  }
}

void io::In_QMMM::read_iac_elements(topology::Topology& topo
    , simulation::Parameter::qmmm_struct::qm_param_struct* qm_param)
  {
  std::vector<std::string> buffer = m_block["IAC"];

  if (!buffer.size()) { // provide default matching
    io::messages.add("No IAC block in QM/MM specification file. Using Gromos 54a7_ff definitions.",
            "In_QMMM", io::message::notice);
    // indices start with "0" to match the Gromos C++ coding style
    qm_param->iac_elements[0]  = 8;
    qm_param->iac_elements[1]  = 8;
    qm_param->iac_elements[2]  = 8;
    qm_param->iac_elements[3]  = 8;
    qm_param->iac_elements[4]  = 8;
    qm_param->iac_elements[5]  = 7;
    qm_param->iac_elements[6]  = 7;
    qm_param->iac_elements[7]  = 7;
    qm_param->iac_elements[8]  = 7;
    qm_param->iac_elements[9] = 7;
    qm_param->iac_elements[10] = 7;
    qm_param->iac_elements[11] = 6;
    qm_param->iac_elements[12] = 6;
    qm_param->iac_elements[13] = 6;
    qm_param->iac_elements[14] = 6;
    qm_param->iac_elements[15] = 6;
    qm_param->iac_elements[16] = 6;
    qm_param->iac_elements[17] = 6;
    qm_param->iac_elements[18] = 6;
    qm_param->iac_elements[19] = 1;
    qm_param->iac_elements[20] = 1;
    qm_param->iac_elements[21] = 0; // dummy atom
    qm_param->iac_elements[22] = 16;
    qm_param->iac_elements[23] = 29;
    qm_param->iac_elements[24] = 29;
    qm_param->iac_elements[25] = 26;
    qm_param->iac_elements[26] = 30;
    qm_param->iac_elements[27] = 12;
    qm_param->iac_elements[28] = 20;
    qm_param->iac_elements[29] = 14; // P oder Si
    qm_param->iac_elements[30] = 18;
    qm_param->iac_elements[31] = 9;
    qm_param->iac_elements[32] = 17;
    qm_param->iac_elements[33] = 35;
    qm_param->iac_elements[34] = 6;
    qm_param->iac_elements[35] = 8;
    qm_param->iac_elements[36] = 11;
    qm_param->iac_elements[37] = 17;
    qm_param->iac_elements[38] = 6;
    qm_param->iac_elements[39] = 17;
    qm_param->iac_elements[40] = 1;
    qm_param->iac_elements[41] = 16;
    qm_param->iac_elements[42] = 6;
    qm_param->iac_elements[43] = 8;
    qm_param->iac_elements[44] = 6;
    qm_param->iac_elements[45] = 17;
    qm_param->iac_elements[46] = 9;
    qm_param->iac_elements[47] = 6;
    qm_param->iac_elements[48] = 6;
    qm_param->iac_elements[49] = 8;
    qm_param->iac_elements[50] = 6;
    qm_param->iac_elements[51] = 8;
    qm_param->iac_elements[52] = 7;
    qm_param->iac_elements[53] = 6;
  }
  else {
    io::messages.add("Reading IAC block in QMMM specification file.",
            "In_QMMM", io::message::notice);
    _lineStream.clear();
    std::string bstr = concatenate(buffer.begin() + 1, buffer.end() - 1);
    // Strip away the last newline character
    bstr.pop_back();
    _lineStream.str(bstr);
    unsigned int iac;
    std::string atomic_symbol; // unused
    unsigned int atomic_number;
    while(!_lineStream.eof()) {
      _lineStream >> iac >> atomic_symbol >> atomic_number;
      if (_lineStream.fail()) {
        io::messages.add("Cannot read IAC block", "In_QMMM", io::message::error);
        return;
      }
      iac--;
      // IAC indices in QM/MM specification file start from "1" to match documentation
      // IAC indices in Gromos C++ standard start from "0" to match C++ data structure layouts
      qm_param->iac_elements[iac] = atomic_number;
    }
  }
  
  // check whether all atom types of the force field used have a matching atom number
  const std::map<std::string, int>& atomic_names = topo.atom_names();
  for (std::map<std::string, int>::const_iterator
        it = atomic_names.begin(), to = atomic_names.end(); it != to; ++it) {
    if (qm_param->iac_elements.find(it->second) == qm_param->iac_elements.end()) {
      std::ostringstream msg;
      msg << "IAC block: No atomic number provided for IAC " << (it->second + 1); // +1: match documentation for IAC atoms
      io::messages.add(msg.str(), "In_QMMM", io::message::error);
      return;
    }
    else {
      DEBUG(15, "IAC atom \"" << it->first << "\" (#" << (it->second + 1) << ") is mapped to element #" 
        << qm_param->iac_elements.at(it->second)); // +1: match documentation for IAC atoms
    }
  }
  // assign atoms in topology - note that this is only relevant for MM atoms
  // this procedure allows usage of QM atom types for which no force field parametrers
  // are available (e.g. Pd can be modelled with Si) 
  for (unsigned int i = 0; i < topo.iac().size(); ++i) {
    if (!topo.is_qm(i)) { // QM atoms are assigned in QMZONE block
      DEBUG(15, "Atom #" << (i+1) << " with IAC #" << topo.iac(i) + 1 << " is assigned element symbol #" // +1: match documentation
        << qm_param->iac_elements.at(topo.iac(i))); 
      topo.qm_atomic_number(i) = qm_param->iac_elements.at(topo.iac(i));
    }
  }
}

void io::In_QMMM::read_units(const simulation::Simulation& sim
                  , simulation::Parameter::qmmm_struct::qm_param_struct* qm_param)
  {
  // std::map<simulation::qm_software_enum, std::array<double, 4> >
  // unit_factor_defaults = {
  //   {simulation::qm_mndo,
  //                   { math::angstrom /* A */
  //                   , math::kcal /* kcal */
  //                   , math::kcal / math::angstrom /* kcal/A*/
  //                   , math::echarge /* e */}},
  //   {simulation::qm_turbomole,
  //                   { math::bohr /* a.u. */
  //                   , math::hartree * math::avogadro /* a.u. */
  //                   , math::hartree * math::avogadro / math::bohr /* a.u. */
  //                   , math::echarge /* e */}},
  //   {simulation::qm_dftb,
  //                   { math::angstrom /* A */
  //                   , math::hartree * math::avogadro /* a.u. */
  //                   , math::hartree * math::avogadro / math::bohr /* a.u. */
  //                   , math::echarge /* e */}},
  //   {simulation::qm_mopac,
  //                   { math::angstrom /* A */
  //                   , math::kcal /* kcal */
  //                   , math::kcal / math::angstrom /* kcal/A */
  //                   , math::echarge /* e */}},
  //   {simulation::qm_gaussian,
  //                   { math::angstrom /* A */
  //                   , math::hartree * math::avogadro /* a.u. */
  //                   , math::hartree * math::avogadro / math::bohr /* a.u. */
  //                   , math::echarge /* e */}}
  //   {simulation::qm_orca,
  //                   { math::angstrom /* A */
  //                   , math::hartree /* a.u. */
  //                   , math::hartree / math::bohr /* a.u. */
  //                   , math::echarge /* e */}}
//   {simulation::qm_xtb,
  //                   { math::bohr /* a.u. */
  //                   , math::hartree /* a.u. */
  //                   , math::hartree / math::bohr /* a.u. */
  //                   , math::echarge /* e */}}
  // };

  std::vector<std::string> buffer = m_block["QMUNIT"];
  if (!buffer.size()) {
    io::messages.add("no QMUNIT block in QM/MM specification file",
            "In_QMMM", io::message::error);
    return;
  }
  _lineStream.clear();
  _lineStream.str(concatenate(buffer.begin() + 1, buffer.end() - 1));

  _lineStream >> qm_param->unit_factor_length
              >> qm_param->unit_factor_energy
              >> qm_param->unit_factor_force
              >> qm_param->unit_factor_charge;

  if (_lineStream.fail()) {
    io::messages.add("Bad line in QMUNIT block.",
            "In_QMMM", io::message::error);
    return;
  }
  DEBUG(15, "QM units read done");
}

void io::In_QMMM::read_zone(topology::Topology& topo
                           , simulation::Simulation& sim
                           , const std::string& blockname)
  {
  std::vector<std::string> buffer;
  buffer = m_block[blockname];

  if (!buffer.size()) {
    if (blockname == "QMZONE") {
      io::messages.add("No QMZONE block in QM/MM specification file",
              "In_QMMM", io::message::error);
      return;
    }
    else if (blockname == "BUFFERZONE") {
      return;
    }
  }

  std::string line(buffer[1]);
  _lineStream.clear();
  _lineStream.str(line);

  int charge = 0, spin_mult = 0;
  
  _lineStream >> charge
              >> spin_mult;
  if (blockname == "BUFFERZONE") {
    _lineStream >> sim.param().qmmm.buffer_zone.cutoff;
    sim.param().qmmm.buffer_zone.charge = charge;
    sim.param().qmmm.buffer_zone.spin_mult = spin_mult;
  }
  else if (blockname == "QMZONE") {
    sim.param().qmmm.qm_zone.charge = charge;
    sim.param().qmmm.qm_zone.spin_mult = spin_mult;
  }

  if (_lineStream.fail()) {
    std::ostringstream msg;
    msg << "Bad first line in " << blockname << " block";
    io::messages.add(msg.str(), "In_QMMM", io::message::error);
    return;
  }
<<<<<<< HEAD
  // Count number of electrons and check consistency with charge and multiplicity
  int num_elec = -charge;
  unsigned qmi, qmz, qmli;
=======

  unsigned qmi = 0, qmz = 0, qmli = 0;
>>>>>>> 7ef77aff
  for (std::vector<std::string>::const_iterator it = buffer.begin() + 2
                                              , to = buffer.end() - 1
                                              ; it != to; ++it) {
    std::string line(*it);
    if (line.length() < 17) {
      std::ostringstream msg;
      msg << "Line too short in " << blockname << " block";
      io::messages.add(msg.str(), "In_QMMM", io::message::error);
    }

    // the first 17 chars are ignored
    line.erase(line.begin(), line.begin() + 17);

    _lineStream.clear();
    _lineStream.str(line);

    _lineStream >> qmi >> qmz >> qmli;

    if (_lineStream.fail()) {
      std::ostringstream msg;
      msg << "Bad line in " << blockname << " block";
      io::messages.add(msg.str(), "In_QMMM", io::message::error);
      return;
    }

    if (qmi < 1 || qmi > topo.num_atoms()) {
      std::ostringstream msg;
      msg << blockname << " block: atom out of range";
      io::messages.add(msg.str(), "In_QMMM", io::message::error);
      return;
    }

    if ((blockname == "QMZONE")
        && (qmi > topo.num_solute_atoms())) {
      std::ostringstream msg;
      msg << blockname << " block: QM atom should be in solute";
      io::messages.add(msg.str(), "In_QMMM", io::message::error);
      return;
    }

    if (qmz < 1) {
      std::ostringstream msg;
      msg << blockname << " block: wrong atomic number (QMZ)";
      io::messages.add(msg.str(), "In_QMMM", io::message::error);
      return;
    }

    if (qmli < 0 ) {
      std::ostringstream msg;
      msg << blockname << " block: QMLI has to be 0 or index of linked MM atom";
      io::messages.add(msg.str(), "In_QMMM", io::message::error);
      return;
    }
    topo.is_qm(qmi - 1) = topo.is_qm(qmi - 1) || (blockname == "QMZONE");
    const bool is_qm_buffer = (blockname == "BUFFERZONE");
    topo.is_qm_buffer(qmi - 1) = topo.is_qm_buffer(qmi - 1) || is_qm_buffer;
    sim.param().qmmm.use_qm_buffer = sim.param().qmmm.use_qm_buffer
                                      || is_qm_buffer;
    if (topo.is_qm(qmi - 1) && topo.is_qm_buffer(qmi - 1)) {
      std::ostringstream msg;
      msg << blockname << " block: atom " << qmi
          << " cannot be both in QM and buffer zone";
      io::messages.add(msg.str(), "In_QMMM", io::message::error);
      return;
    }

    topo.qm_atomic_number(qmi - 1) = qmz;
    if (qmli > 0 ) {
      DEBUG(15, "Linking " << qmi << " to " << qmli);
      topo.qmmm_link().insert(std::make_pair(qmi - 1, qmli - 1));
    }

    num_elec += qmz + (bool)qmli;
  }

  // Check charge and multiplicity consistency
  bool open_shell = num_elec % 2;
  // sm=0 is closed-shell in MNDO program and is in principle sm=1
  if (!spin_mult) spin_mult = 1;
  if (open_shell == spin_mult % 2) {
      std::ostringstream msg;
      msg << blockname << " block: " << num_elec << " electrons but multiplicity " << spin_mult;
      io::messages.add(msg.str(), "In_QMMM", io::message::warning);
  }

  for (std::set< std::pair<unsigned,unsigned> >::const_iterator
      it = topo.qmmm_link().begin(), to = topo.qmmm_link().end();
      it != to; ++it)
    {
    if (topo.is_qm(it->second)) {
      std::ostringstream msg;
      msg << blockname << " block: Invalid link - QMLI should be MM atom";
      io::messages.add(msg.str(), "In_QMMM", io::message::error);
    }
  }
}

void io::In_QMMM::remove_constraints(topology::Topology& topo)
  {
  // Remove distance constraints between QM atoms
  std::vector<topology::two_body_term_struct> & dc = topo.solute().distance_constraints();
  std::vector<topology::two_body_term_struct>::iterator it = dc.begin();
  while (it != dc.end()) {
    if (topo.is_qm(it->i) && topo.is_qm(it->j)) {
      DEBUG(15, "Removing distance constraint: " << it->i << "-" << it->j);
      it = dc.erase(it);
    }
    else ++it;
  }
}<|MERGE_RESOLUTION|>--- conflicted
+++ resolved
@@ -1220,14 +1220,9 @@
     io::messages.add(msg.str(), "In_QMMM", io::message::error);
     return;
   }
-<<<<<<< HEAD
   // Count number of electrons and check consistency with charge and multiplicity
   int num_elec = -charge;
-  unsigned qmi, qmz, qmli;
-=======
-
   unsigned qmi = 0, qmz = 0, qmli = 0;
->>>>>>> 7ef77aff
   for (std::vector<std::string>::const_iterator it = buffer.begin() + 2
                                               , to = buffer.end() - 1
                                               ; it != to; ++it) {
