/**
 * @file parameter.h
 * input parameters
 */

#ifdef XXMPI
    #include <mpi.h>
#endif

#ifndef INCLUDED_PARAMETER_H
#define INCLUDED_PARAMETER_H

namespace simulation
{

  /**
   * @enum constr_enum
   * constraints enumeration.
   */
  enum constr_enum{
    /**
     * no constraints
     */
    constr_off,
    /**
     * shake
     */
    constr_shake,
    /**
     * lincs
     */
    constr_lincs,
    /**
     * flexible shake
     */
    constr_flexshake,
    /**
     * settle
     */
    constr_settle,
    /**
     * m_shake
     */
    constr_m_shake,
    /**
     * gpu_settle
     */
    constr_gpu_settle,
    /**
     * gpu_shake
     */
    constr_gpu_shake

  };
   /**
    * @enum replica_exchange_interruptor_enum
    * mode switcher
    * of replica exchange
    */
  enum replica_exchange_interruptor_enum{
      /**
       * no replica exchange
       */
      replica_exchange_off = 0,
      /**
       * replica exchange with force constant
       */
      replica_exchange_force = 1,
      /**
       * replica exchange with resolution
       */
      replica_exchange_resolution = 2
  };
     /**
    * @enum rep_ex_energy_interruptor_enum
    * mode switcher
    * of the energy
    */
  enum rep_ex_energy_interruptor_enum{
      /**
       * total energy
       */
      energy_tot = 0,
      /**
       * physical energy
       */
      energy_phys = 1,
      /**
       * special energy
       */
      energy_special = 2
  };
   /**
    * @enum B_overall_enum
    * interruptor of the overall B factor
    */
  enum B_overall_enum{
      /**
       * B_overall on
       */
      B_overall_off = 0,
      /**
       * B_overall off
       */
      B_overall_on = 1,
  };
  /**
   * @enum special_loop_enum
   * special solvent loop
   */
  enum special_loop_enum{
    /**
     * no special loop
     */
    special_loop_off = 0,
    /**
     * spc loop
     */
    special_loop_spc = 1,
    /**
     * special solvent loop (generic)
     */
    special_loop_generic = 2,
    /**
     * spc loop table
     */
    special_loop_spc_table = 3
  };

  /**
   * @enum special_loop_solvent_enum
   * holds the solvent used in a special loop
   */
  enum special_loop_solvent_enum {
    /**
     * not solvent specific. use topology
     */
    sls_topo,
    /**
     * special loop spc
     */
    sls_spc
  };

  /**
   * @enum special_loop_acceleration_enum
   * holds the acceleration method
   */
  enum special_loop_acceleration_enum {
    /**
     * no acceleration. use standard loops
     */
    sla_off,
    /**
     * generic solvent properties
     */
    sla_generic,
    /**
     * hardcoded parameters
     */
    sla_hardcode,
    /**
     * tabulated forces and energies
     */
    sla_table,
    /**
     * CUDA library acceleration
     */
    sla_cuda
  };

#ifdef HAVE_HOOMD
  /**
   * @enum hoomd
   * HOOMD code settings enumeration
   */
  enum hoomd {
    unknown = -1,
    cpu = 0,  // One CPU
	gpus = 1  // All GPUs
  };
#endif

  /**
   * @enum jvalue_restr_enum
   * J-value restraints enumeration
   */
  enum jvalue_restr_enum{
    /**
     * no restraints
     */
    jvalue_restr_off = 0,
    /**
     * instantaneous restraints
     */
    jvalue_restr_inst = 1,
    /**
     * instantaneous restraints, weighted
     */
    jvalue_restr_inst_weighted = 2,
    /**
     * time-averaged restraints
     */
    jvalue_restr_av = -1,
    /**
     * time-averaged restraints, weighted
     */
    jvalue_restr_av_weighted = -2,
    /**
     * biquadratic (time averaged & instantaneous) restraints, weighted
     */
    jvalue_restr_biq_weighted = -3,
    /**
     * time-averaged restraints with no force scaling
     */
    jvalue_restr_tar_no_scaling = 0,
    /**
     * time-averaged restraints with force scaling
     */
    jvalue_restr_tar_scaling = 1,
    /**
     * biquadratic with equal weights of the two terms
     */
    jvalue_restr_biq_equal_weight = 0,
    /**
     * biquadratic with exponential weight of the average term
     */
    jvalue_restr_biq_exp_weight = 1,
    /**
     * biquadratic with zero weight of the average term
     */
    jvalue_restr_biq_zero_weight = 2
  };

    /**
   * @enum oparam_restr_enum
   * order parameter restraints enumeration
   */
  enum oparam_restr_enum {
    /**
     * no restraints
     */
    oparam_restr_off = 0,
    /**
     * time-averaged restraints
     */
    oparam_restr_av = -1,
    /**
     * time-averaged restraints, weighted
     */
    oparam_restr_av_weighted = -2,
    /**
     * time-averaged restraints (window)
     */
    oparam_restr_winav = 1,
    /**
     * time-averaged restraints (window), weighted
     */
    oparam_restr_winav_weighted = 2
  };

   /**
   * @enum rdc_restr_enum
   * RDC restraints enumeration
   */
  enum rdc_restr_enum{
    /**
     * no restraints
     */
    rdc_restr_off = 0,
    /**
     * instantaneous restraints
     */
    rdc_restr_inst = 1,
    /**
     * instantaneous restraints, weighted
     */
    rdc_restr_inst_weighted = 2,
    /**
     * time-averaged restraints
     */
    rdc_restr_av = -1,
    /**
     * time-averaged restraints, weighted
     */
    rdc_restr_av_weighted = -2,
    /**
     * biquadratic (time averaged & instantaneous) restraints
     */
    rdc_restr_biq = -3,
    /**
     * biquadratic (time averaged & instantaneous) restraints, weighted
     */
    rdc_restr_biq_weighted = -4
  };

  /**
   * @enum rdc_mode_enum
   * Method of updating RDC magnetic field vectors enumeration
   */

  enum rdc_mode_enum {
      /**
       * Energy minimisation
       */
      rdc_em = 0,
      /**
       * Stochastic dynamics
       */
      rdc_sd = 1,
      /**
       * Molecular dynamics
       */
      rdc_md = 2
  };

  /**
   * @enum rdc_type_enum
   * Type of magnetic field representation
   */

  enum rdc_type_enum {
      /**
       * Magnetic field vectors
       */
      rdc_mf = 0,
      /**
       * Alignment tensor
       */
      rdc_t = 1,
      /**
       * Spherical harmonics
       */
      rdc_sh = 2
  };

  /**
 * @enum angle_restr_enum
 * Angle restraints enumeration
 */
  enum angle_restr_enum{
      /**
       * no restraints
       */
      angle_restr_off = 0,
      /**
       * instantaneous restraints
       */
      angle_restr_inst = 1,
      /**
       * instantaneous restraints, weighted
       */
      angle_restr_inst_weighted = 2,
      /**
       * angle constraints
       */
      angle_constr = 3
  };


  /**
   * @enum dihedral_restr_enum
   * Dihedral restraints enumeration
   */
  enum dihedral_restr_enum{
    /**
     * no restraints
     */
    dihedral_restr_off = 0,
    /**
     * instantaneous restraints
     */
    dihedral_restr_inst = 1,
    /**
     * instantaneous restraints, weighted
     */
    dihedral_restr_inst_weighted = 2,
    /**
     * dihedral constraints
     */
    dihedral_constr = 3
  };

  /**
   * @enum integrate_enum
   * integration method
   */
  enum integrate_enum{
    /**
     * off
     */
    integrate_off = 0,
    /**
     * leap-frog
     */
    integrate_leap_frog = 1
  };

  /**
   * @enum interaction_func_enum
   * which interaction function to use.
   * if a interaction function is added, it has to be added
   * to the innerloop_template.h file as well,
   * and (of course) to the switch in the Nonbonded_Innerloop
   * and Perturbed_Nonbonded_Innerloop
   */
  enum interaction_func_enum{
    /** lj_crf_function */ lj_crf_func,
    /** lj_ls_function */ lj_ls_func,
    /** lj_function */ lj_func,
    /** pol_lj_crf_function */ pol_lj_crf_func,
    /** pol_off_lj_crf_function */ pol_off_lj_crf_func,
    /** cgrain_function (MARTINI)*/ cgrain_func,
    /** cgrain_function (GROMOS) */ cggromos_func,
    /** default */ default_func
  };

  /**
   * @enum electrostatic_method_enum
   * which electrostatic method to use
   */
  enum electrostatic_method_enum {
    /** reaction field */ el_reaction_field,
    /** Ewald */ el_ewald,
    /** particle-particle-particle mesh (P3M) */ el_p3m,
    /** smooth particle mesh Ewald */ el_spme
  };

  /**
   * @enum ls_a2_method_enum
   * how to calculate the A2 term for lattice sum self energy
   */
  enum ls_a2_method_enum {
    /** a2 and a2_tilde set to zero */ ls_a2_zero,
    /** a2_tilde exact, a2=a2_tilde */ ls_a2t_exact,
    /** a2 numerical, a2_tilde = a2 */ ls_a2_numerical,
    /** a2_tilde exact (ewald or mesh+coords), a2 numerical */ ls_a2t_exact_a2_numerical,
    /** a2_tilde averaged from mesh only, a2 numerical */ ls_a2t_ave_a2_numerical
  };

  /**
   * @enum efield_site_enum
   * determines on which site the electric field is calculated
   */
  enum efield_site_enum {
    /**
     * electric field at the atom
     */
    ef_atom = 0,
    /**
     * electric field at the carge-on-spring
     */
    ef_cos = 1
  };

  /**
   * @enum randomgenerator_enum
   * determines which random number generator is used
   */
  enum randomgenerator_enum {
    /**
     * g96 algorithm
     */
    random_g96 = 0,
    /**
     * GSL library
     */
    random_gsl = 1
  };

  /**
   * @enum posrest_enum
   * position restraints enumeration
   */
  enum posrest_enum{
    /**
     * no restraints
     */
    posrest_off = 0,
    /**
     * normal harmonic position restraints
     */
    posrest_on = 1,
    /**
     * position restraints with force constant weighted by B-factor
     */
    posrest_bfactor = 2,
    /**
     * position constraints
     */
    posrest_const = 3,
  };

  /**
   * @enum xrayrest_enum
   * xray restraints enumeration
   */
  enum xrayrest_enum {
    /**
     * no restraints
     */
    xrayrest_off = 0,
    /**
     *instantaneous xray restraints
     */
    xrayrest_inst = 1,
    /**
     *timeaveraged xray restraints
     */
    xrayrest_avg = 2,
    /**
     *biquadratic instantaneous/timeaveraged xray restraints
     */
    xrayrest_biq = 3
  };

  /**
   * @enum xrayrestmode_enum
   * xray restraints mode enumeration
   */
  enum xrayrestmode_enum {
    /**
     * restrain structure factors
     */
    xrayrest_mode_structure_factor = 0,
    /**
     * restrain electron density
     */
    xrayrest_mode_electron_density = 1
  };

  /**
   * @enum xray_symrest_enum
   * x-ray symmetry restraints enum
   */
  enum xray_symrest_enum {
    /**
     * no symmetry restraints
     */
    xray_symrest_off = 0,
    /**
     * use symmetry restraints on the individual atoms
     */
    xray_symrest_ind = 1,
    /*
     * use symmetry contraints
     */
    xray_symrest_constr = 2,
  };

  /**
   * @enum eds_enum
   * eds functional form enumeration
   */
  enum eds_enum {
    /**
     * single s parameter i.e.
     * @f$ V_R = - \left(\beta s \right)^{-1} \ln \sum_i e^{-\beta s \left(V_i-E_i^R\right)} @f$
     */
    single_s = 1,
    /**
     * pairwise s parameters i.e.
     * @f$ V_R = - \beta ^{-1} \ln \left\{
       \left[
       \sum_{i,j pairs}
       \left(
       e^{-\beta s_{ij} \left(V_i-E_i^R\right)} + e^{-\beta s_{ij} \left(V_j-E_j^R\right)}
       \right)^{1/s_{ij}}
       \right]
       \frac{1}{N-1}
       \right\}
       @f$
     */
    multi_s = 2,
    /**
     * pairwise s parameters using only (N-1) pairs
     *
     * @f$ V_R = - \beta ^{-1} \ln \left\{
       \left[
       \sum_{spec. pairs}
       \left(
       e^{-\beta s_{ij} \left(V_i-E_i^R\right)} + e^{-\beta s_{ij} \left(V_j-E_j^R\right)}
       \right)^{1/s_{ij}}
       \right]
       \frac{N}{(N-1)*2}
       \right\}
       @f$
     */
    pair_s = 3,
    /**
    * A-EDS using Emax and Emin
    */
    aeds = 4,
    /**
    * A-EDS using Emax and Emin, search for EiR
    */
    aeds_search_eir = 5,
    /**
    * A-EDS using Emax and Emin, search for Emax and Emin
    */
    aeds_search_emax_emin = 6,
    /**
    * A-EDS using Emax and Emin, search for Eir, Emax an Emin
    */
    aeds_search_all = 7,
  };

  /**
   * @enum interaction_lambda_enum
   * used to refer to interaction with their own lambda dependence
   */
  enum interaction_lambda_enum{
    /**
     * bond interaction
     */
    bond_lambda = 0,
    /**
     * angle interaction
     */
    angle_lambda = 1,
    /**
     * dihedral interaction
     */
    dihedral_lambda = 2,
    /**
     * improper interaction
     */
    improper_lambda = 3,
    /**
     * Van der Waals interaction
     */
    lj_lambda = 4,
    /**
     * Van der Waals softness value
     */
    lj_softness_lambda = 5,
    /**
     * Coulomb-reaction field interaction
     */
    crf_lambda = 6,
    /**
     * Coulomb-reaction field softness value
     */
    crf_softness_lambda = 7,
    /**
     * distance restraint interaction
     */
    disres_lambda = 8,
    /**
     * distancefield restraint interaction
     */
    disfield_lambda = 9,
    /**
     * dihedral restraint interaction
     */
    dihres_lambda = 10,
    /**
     * mass-scaling value
     */
    mass_lambda = 11,
    /**
     * angle restraint interaction
     */
    angres_lambda = 12,

    /**
     * one extra interaction for looping
     */
    last_interaction_lambda=13
  };

  /**
   * @enum nemd_enum
   * non-equilibrium molecular dynamics
   */
  enum nemd_enum {
    /**
     * don't use nemd
     */
    nemd_off = 0,
    /**
     * use nemd
     */
    nemd_on = 1
  };

  /**
   * @enum localelev_enum
   * local elevation
   */
  enum localelev_enum {
    /**
     * don't use local elevation
     */
    localelev_off = 0,
    /**
     * use local elevation
     */
    localelev_on = 1
  };

  /**
   * @enum bsleus_enum
   * do B&S-LEUS or not
   */
  enum bsleus_enum {
    /**
     * Don't use the B&S-LEUS method
     */
    bsleus_off = 0,
    /**
     * Use B&S-LEUS
     */
    bsleus_on = 1
  };

  /**
   * @enum electric_enum
   * electric field
   */
  enum electric_enum {
    /**
     * don't apply electric field
     */
    electric_off = 0,
    /**
     * apply electric field
     */
    electric_on = 1
  };

  /**
   * @enum qmmm_enum
   * do QM/MM, or not
   */
  enum qmmm_enum {
    /**
     * disable QM/MM
     */
    qmmm_off = 0,
    /**
     * enable QM/MM - mechanical embedding
     * QM charges are used for nonbonded QM-MM interaction.
     * QM atoms do not see any MM atoms.
     */
    qmmm_mechanical = 1,
    /**
     * enable QM/MM - electrostatic embedding
     * Nonbonded QM-MM interaction is modelled on QM level using
     * MM atoms as point charges. Only LJ interactions are
     * calculated clasically.
     */
    qmmm_electrostatic = 2,
    /**
     * enable QM/MM - polarisable embedding
     * Nonbonded QM-MM interaction is modelled on QM level using
     * MM atoms and their charge-on-spring as point charges.
     * Self-consistent field iteration is performed every step.
     * LJ interactions are calculated clasically.
     */
    qmmm_polarisable = 3
  };

  /**
   * @enum qm_ch_enum
   * update charges of QM atoms from the QM calculation
   * (only in mechanical embedding)
   */
  enum qm_ch_enum {
    /**
     * use constant charges from the topology
     */
    qm_ch_constant = 0,
    /**
     * update charges every step
     */
    qm_ch_dynamic = 1
  };

  /**
   * @enum qm_lj_enum
   * apply LJ between QM atoms
   */
  enum qm_lj_enum {
  /**
     * don't apply LJ dispersion between QM atoms
     */
    qm_lj_off = 0,
    /**
     * apply LJ dispersion between QM atoms
     */
    qm_lj_on = 1
  };

  /**
   * @enum qm_constr_enum
   * keep distance constraints within QM zone
   */
  enum qm_constr_enum {
  /**
     * remove constraints in QM zone
     */
    qm_constr_off = 0,
    /**
     * keep constraints in QM zone
     */
    qm_constr_on = 1
  };

  /**
   * @enum qmmm_software_enum
   * which QM software to use
   */
  enum qm_software_enum {
    /**
     * use MNDO
     */
    qm_mndo = 0,
    /**
     * use Turbomole
     */
    qm_turbomole = 1,
    /**
     * use DFTB
     */
    qm_dftb = 2,
      /**
       * use MOPAC
       */
    qm_mopac = 3,
      /**
       * use Gaussian
       */
    qm_gaussian = 4
  };

  /**
   * @class Parameter
   * input parameters.
   */
  class Parameter
  {
  public:
    Parameter() : title(GROMOSXX) {
        develop.develop = false;
    }

    /**
     * title of the simulation (from the input file)
     */
    std::string title;

    /**
     * @struct system_struct
     * system block
     */
    struct system_struct
    {
      /**
       * Constructor.
       * Default values:
       * - npm 1 (1 solute)
       * - nsm 0 (no solvent)
       */
      system_struct() : npm(1), nsm(0) {}

      /**
       * Number of protein molecules
       */
      int npm;
      /**
       * Number of solvent molecules
       */
      int nsm;
    } /** the system paramters */ system;

    /**
     * @struct minimise_struct
     * minimise block
     */
    struct minimise_struct
    {
      /**
       * Constructor.
       * Default values:
       * - ntem 0      (no energy minimisation)
       * - ncyc 0      (number of steps before resetting of conjugate-gradient search direction)
       * - dele 0.0001 (minimal energy difference)
       * -             (conjugate-gradient - RMS force threshold)
       * - dx0  0.1    (initial step size)
       * -             (conjugate-gradient - initial and minimum step size)
       * - dxm  0.5    (maximum step size)
       * - nmin 1      (at least 1 step)
       * - flim 0.0    (no force limitation)
       * - cgim 3      (conjugate-gradient - maximum number of interpolations)
       * - cgic 1e-3   (conjugate-gradient - displacement threshold after interpolation)
       */
      minimise_struct() : ntem(0), ncyc(0), dele(0.0001),
			  dx0(0.1), dxm(0.5), nmin(1), flim(0.0), cgim(3), cgic(1e-3)
      {}
      /**
       * minimisation method.
       */
      int ntem;
      /**
       * cycle numbers.
       */
      int ncyc;
      /**
       * minimum energy criterion.
       */
      double dele;
      /**
       * starting step size.
       */
      double dx0;
      /**
       * maximum step size.
       */
      double dxm;
      /**
       * minimum number of steps.
       */
      int nmin;
      /**
       * force limit.
       */
      double flim;
      /**
       * maximum interpolations.
       */
      int cgim;
      /**
       * interpolation displacement threshold.
       */
      double cgic;

    } /** energy minimisation parameters */ minimise;

    /**
     * @struct start_struct
     * start block
     */
    struct start_struct
    {
      /**
       * Constructor.
       * Default values:
       * - shake_pos                false  (no initial SHAKE of positions)
       * - shake_vel                false  (no initial SHAKE of velocities)
       * - remove_com_translation   false  (no initial removal of COM translation)
       * - remove_com_rotation      false  (no initial removal of COM rotation)
       * - generate_velocities      false  (no generation of initial velocities)
       * - read_nosehoover_chains   true   (read them from configuration)
       * - read_nosehoover_barostat true   (read them from configuration)
       * - read_rottrans            true   (read initial setting of positions
       *                                    and orientations for rot-trans constraints)
       * - read_lattice_shifts      true   (read initial lattice shifts)
       * - ig                       0      (random number seed)
       * - tempi                    0.0    (temperature to generate initial velocities)
       */
      start_struct() : shake_pos(false), shake_vel(false),
                       remove_com_translation(false), remove_com_rotation(false),
		       generate_velocities(false), ig(0), tempi(0.0),
                       read_nosehoover_chains(true), read_nosehoover_barostat(true),
                       read_rottrans(true), read_lattice_shifts(true) {}

      /**
       * shake initial positions
       */
      bool shake_pos;
      /**
       * shake initial velocities
       */
      bool shake_vel;
      /**
       * COM translation removal.
       */
      bool remove_com_translation;
      /**
       * COM rotation removal.
       */
      bool remove_com_rotation;
      /**
       * generate velocities.
       */
      bool generate_velocities;
      /**
       * Random number seed
       */
      unsigned int ig;
      /**
       * Initial temperature
       */
      double tempi;
      /**
       * Read Nose-Hoover Chain variables from configuration or reset them
       */
      bool read_nosehoover_chains;
      /**
       * Read Nose-Hoover Chain barostat variables from configuration or reset them
       */
      bool read_nosehoover_barostat;
      /**
       * Read initial setting of positions and orientations for roto-translational
       * constraints from configuration or reset them
       */
      bool read_rottrans;
      /**
       * Read initial lattice shifts from configuration
       */
      bool read_lattice_shifts;
    } /** startup parameters */ start;

    /**
     * @struct step_struct
     * step block
     */
    struct step_struct
    {
      /**
       * Constructor
       * Default values:
       * - number_of_steps  0
       * - t0               0.0 (initial time)
       * - dt               0.0 (time step)
       */
      step_struct() : number_of_steps(0), t0(0.0), dt(0.0) {}

      /**
       * Number of steps
       */
      int number_of_steps;
      /**
       * initial time
       */
      double t0;
      /**
       * time step
       */
      double dt;
    } /** (time) step paramters */ step;

    /**
     * @struct boundary_struct
     * BOUNDARY block
     */
    struct boundary_struct
    {
      /**
       * Constructor
       * Default values:
       * - boundary math::vacuum
       * - dof_to_subtract 0
       */
      boundary_struct() : boundary(math::vacuum), dof_to_subtract(0) {}

      /**
       * NTB switch
       */
      math::boundary_enum boundary;
      /**
       * Number of degrees of freedom subtracted for temperature
       * NDFMIN switch
       */
      int dof_to_subtract;
    } /** boundary parameters */ boundary;

    /**
     * @struct multibath_struct
     * multibath block
     */
    struct multibath_struct
    {
      /**
       * Constructor
       * Default values:
       * - couple false (no temperature coupling)
       * - found multibath false
       * - found tcouple false
       * - algorithm 0 (weak coupling)
       */
      multibath_struct() : couple(false), found_multibath(false), found_tcouple(false), algorithm(0) {}

      /**
       * do temperature coupling?
       */
      bool couple;
      /**
       * ready made multibath
       */
      Multibath multibath;
      /**
       * tcouple struct
       * is translated to the multibath before the
       * configuration / topology is read in.
       */
      struct tcouple_struct
      {
	/**
	 * Constructor
	 * Default values:
	 * - ntt     0    (no temperature coupling)
	 * - temp0 300    (300 K)
	 * - tau     0.1  (coupling time)
	 */
	tcouple_struct(){
	  ntt[0] = ntt[1] = ntt[2] = 0;
	  temp0[0] = temp0[1] = temp0[2] = 300.0;
	  tau[0] = tau[1] = tau[2] = 0.1;
	}

	/**
	 * ntt array
	 */
	int ntt[3];
	/**
	 * temp0
	 */
	double temp0[3];
	/**
	 * tau
	 */
	double tau[3];
      } /** TCOUPLE paramter */ tcouple;

      /**
       * have multibath
       */
      bool found_multibath;
      /**
       * have tcouple
       */
      bool found_tcouple;
      /**
       * algorithm?
       *  0 : berendsen
       *  1 : Nose-Hoover
       * >1 : Nose-Hoover-Chains
       */
      int algorithm;

    } /** temperature coupling parameters */ multibath;

    /**
     * @struct pcouple_struct
     * PCOUPLE block
     */
    struct pcouple_struct
    {
      /**
       * Constructor
       * Default values:
       * - scale pcouple_off   (no pressure coupling)
       * - calculate false     (no pressure calculation)
       * - virial no_virial    (no virial calculation)
       * - pres0 diag(0.06102) (1atm in Gromos96 units)
       * - tau 0.5
       * - compressibility 0.000751
       */
      pcouple_struct()
      {
	scale=math::pcouple_off;
	calculate=false;
	virial=math::no_virial;
	pres0 = 0.0;
	pres0(0,0) = pres0(1,1) = pres0(2,2) = 0.06102;
	tau = 0.5;
	compressibility = 0.000751;
        x_semi = y_semi = z_semi = 1;
      }
      /**
       * calculate pressure?
       */
      bool calculate;
      /**
       * scale pressure?
       */
      math::pressure_scale_enum scale;
      /**
       * virial type
       */
      math::virial_enum virial;
      /**
       * reference pressure
       */
      math::Matrix pres0;
      /**
       * pressure coupling relaxation time
       */
      double tau;
      /**
       * isothermal compressibility
       */
      double compressibility;
      /**
       * semianisotropic couplings
       */
      int x_semi, y_semi, z_semi;
    } /** pressure coupling parameters */ pcouple;

    /**
     * @struct centreofmass_struct
     * CENTREOFMASS block
     */
    struct centreofmass_struct
    {
      /**
       * Constructor
       * Default values:
       * - skip_step 0         (number of steps to skip between removal of com motion)
       * - remove_rot false    (remove center of mass rotation)
       * - remove_trans false  (remove center of mass translation)
       */
      centreofmass_struct() : skip_step(0), remove_rot(false), remove_trans(false) {}

      /**
       * NSCM parameter
       */
      int skip_step;
      /**
       * remove angular momentum.
       */
      bool remove_rot;
      /**
       * remove translational momentum.
       */
      bool remove_trans;

    } /** centre of mass motion removal parameters */ centreofmass;

    /**
     * @struct print_struct
     * PRINT block
     */
    struct print_struct
    {
      /**
       * Constructor
       * Default values:
       * - stepblock 0               (no printing of energies)
       * - centreofmass 0            (no printing of centre of mass information)
       * - monitor_dihedrals false   (do not monitor dihedral angle transitions)
       */
      print_struct() : stepblock(0), centreofmass(0), monitor_dihedrals(0) {}

      /**
       * print stepblock
       */
      int stepblock;
      /**
       * print centre of mass
       */
      int centreofmass;
      /**
       * dihedral angle transitions
       */
      int monitor_dihedrals;
    } /** output parameters */ print;

    /**
     * @struct write_struct
     * WRITE block
     */
    struct write_struct
    {
      /**
       * Constructor
       * Default values:
       * - position 0        (write position trajectory)
       * - velocity 0        (write velocity trajectory)
       * - force    0        (write force trajectory)
       * - energy   0        (write energy trajectory)
       * - free_energy 0     (write energy lambda derivative trajectory)
       * - block_average 0   (write block averaged energy trajectories)
       * - position_solute_only false (write solute and solvent)
       * - velocity_solute_only false (write solute and solvent)
       * - force_solute_only false (write solute and solvent)
       * - energy_index 0    (don't write minimum energy trajectory)
       */
      write_struct() : position(0), velocity(0), force(0), energy(0), free_energy(0),
		       block_average(0), position_solute_only(false),
                       velocity_solute_only(false), force_solute_only(false),
                       energy_index(0) {}

      /**
       * position.
       */
      int position;
      /**
       * velocity.
       */
      int velocity;
      /**
       * force
       */
      int force;
      /**
       * energy
       */
      int energy;
      /**
       * free energy.
       */
      int free_energy;
      /**
       * block averages.
       */
      int block_average;
      /**
       * write solute only for position trajectory
       */
      bool position_solute_only;
      /**
       * write solute only for velocity trajectory
       */
      bool velocity_solute_only;
      /**
       * write solute only for force trajectory
       */
      bool force_solute_only;
      /**
       * index of the energy array taken to write minimum energy
       * trajectory
       */
      int energy_index;

    } /** write out paramters (trajectories) */ write;

    /**
     * @struct constraint_struct
     * SHAKE block
     */
    struct constraint_struct
    {
      /**
       * Constructor
       * Default values:
       * - ntc = 1
       */
      constraint_struct() : ntc(1) {}

      /**
       * NTC parameter (off=1, hydrogens=2, all=3, specified=4)
       * specified shakes everything in the constraint block in the topology.
       * hydrogens or all add the bonds containing hydrogens or all bonds to
       * the constraint block and shake those.
       */
      int ntc;
      /**
       * @struct constr_param_struct
       * constraint parameter for
       * solute and solvent.
       */
      struct constr_param_struct
      {
	/**
	 * Constructor
	 * Default values:
	 * - algorithm constr_off
	 * - shake_tolerance 0.0001
	 * - lincs_order 4
	 * - flexshake_readin false
	 * - flexshake_mode 0
	 */
	constr_param_struct()
	  : algorithm(constr_off),
	    shake_tolerance(0.0001),
	    lincs_order(4),
	    flexshake_readin(false),
	    flexshake_mode(0)
	{}

	/**
	 * constraint algorithm to use.
	 */
	constr_enum algorithm;
	/**
	 * SHAKE tolerance
	 */
	double shake_tolerance;
	/**
	 * LINCS order.
	 */
	int lincs_order;
	/**
	 * read flexible constraint information
	 * from configuration file.
	 */
	bool flexshake_readin;
	/**
	 * mode of flexible constraints.
	 * - 0: kinetic and potential energy, approximate (standard)
	 * - 1: only potential energy, approximate
	 * - 2: kinetic and potential energy, exact (but not conservative)
	 * - 3: only potential energy, exact (conservative ???)
	 */
	int flexshake_mode;
    /**
     * Number of GPUs
     */
    unsigned int number_gpus;
    /**
     * GPU IDs
     */
    std::vector<int> gpu_device_number;
      };
      /**
       * parameter for solute.
       */
      constr_param_struct solute;
      /**
       * parameter for solvent.
       */
      constr_param_struct solvent;

    } /** Constraint method parameters */ constraint;

    /**
     * @struct force_struct
     * FORCE block
     */
    struct force_struct
    {
      /**
       * Constructor
       * Default values:
       * - bond 1
       * - angle 1
       * - improper 1
       * - dihedral 1
       * - crossdihedral 1
       * - nonbonded 1
       * - energy_group empty
       * - special_loop -1
       * - interaction function lj_crf_func
       * - force_groups false
       */
      force_struct() : bond(1), angle(1), improper(1),
		       dihedral(1), crossdihedral(1), nonbonded_vdw(1),
		       nonbonded_crf(1), special_loop(special_loop_off),
		       interaction_function(lj_crf_func),
		       force_groups(false)
      {}

      /**
       * bonds?
       */
      int bond;
      /**
       * angles?
       */
      int angle;
      /**
       * improper?
       */
      int improper;
      /**
       * dihedral?
       */
      int dihedral;
      /**
       * crossdihedral?
       */
      int crossdihedral;
      /**
       * nonbonded van der Waals?
       */
      int nonbonded_vdw;
      /**
       * nonbonded Coulomb and reaction field?
       */
      int nonbonded_crf;
      /**
       * Energy groups
       */
      std::vector<unsigned int> energy_group;
      /**
       * special loops
       */
      int special_loop;
      /**
       * nonbonded interaction function
       */
      interaction_func_enum interaction_function;
      /**
       * use energy groups also for forces
       */
      bool force_groups;

    } /** Force(field) parameters */ force;

#ifdef HAVE_HOOMD
	/**
	 * @strict hoomd_struct
	 * HOOMD block
	 */
	struct hoomd_struct
	{
		hoomd_struct() : processor(unknown) {}
	    ~hoomd_struct() {}
		enum hoomd processor;
	} /** Hoomd parameter */ hoomd;
#endif

    /**
     * @struct plist_struct
     * PLIST block
     */
    struct plist_struct
    {
      /**
       * Constructor
       * Default values:
       * - grid 0
       * - skip_step 5
       * - cutoff_short 0.8
       * - cutoff_long 1.4
       * - grid_size 0.4
       * - atomic_cutoff false
       */
      plist_struct() : grid(0), skip_step(5), cutoff_short(0.8),
		       cutoff_long(1.4), grid_size(0.4),
		       atomic_cutoff(false), print(false) {}

      /**
       * algorithm.
       */
      int grid;
      /**
       * skip step
       */
      int skip_step;
      /**
       * short range cutoff
       */
      double cutoff_short;
      /**
       * long range cutoff
       */
      double cutoff_long;
      /**
       * grid size
       */
      double grid_size;
      /**
       * atomic cutoff
       */
      bool atomic_cutoff;

      /**
       * print the pairlist
       */
      bool print;

    } /** Pairlist method parameters */ pairlist;

    /**
     * @struct nonbonded_struct
     * NONBONDED block
     */
    struct nonbonded_struct
    {
      /**
       * Constructor
       * Default values:
       * - rf_epsilon 66 (spc water)
       * - rf_kappa    0
       * - rf_cutoff 1.4
       * - selfterm_excluded_atoms 1 (selfterm considered)
       * - rf_excluded true (new standard)
       * - epsilon     1
       */
      nonbonded_struct() :
        method(el_reaction_field),
        lserf(false),
        rf_kappa(0.0),
        rf_cutoff(1.4),
        rf_epsilon(66.0),
        selfterm_excluded_atoms(1),
        ls_charge_shape(-1),
        ls_charge_shape_width(0.27),
        ls_calculate_a2(ls_a2_zero),
        ls_a2_tolerance(0.0001),
        ls_epsilon(66.0),
        ewald_max_k_x(10),
        ewald_max_k_y(10),
        ewald_max_k_z(10),
        ewald_kspace_cutoff(0.8),
        p3m_grid_points_x(10),
        p3m_grid_points_y(10),
        p3m_grid_points_z(10),
        p3m_charge_assignment(0),
        p3m_finite_differences_operator(0),
        p3m_mesh_alias(0),
        spme_bspline(0),
        accuracy_evaluation(0),
        influence_function_rms_force_error(0.001),
        influence_function_read(false),
        influence_function_write(false),
        lj_correction(false),
        lj_solvent_density(997.0),
        rf_excluded(true),
        epsilon(1.0) {}

      /**
       * method for longrange electrostatics
       */
      electrostatic_method_enum method;
      /**
       * using lattice-sum emulated reaction field (LSERF)?
       */
      bool lserf;
      /**
       * inverse debye scrining length
       */
      double rf_kappa;
      /**
       * reaction field cutoff
       */
      double rf_cutoff;
      /**
       *reaction field permittivity
       */
      double rf_epsilon;
      /**
       * self term of the excluded atoms for reaction field
       */
      int selfterm_excluded_atoms;
      /**
       * lattice-sum charge shaping function
       */
      int ls_charge_shape;
      /**
       * lattice-sum charge shaping function width
       */
      double ls_charge_shape_width;
      /**
       * lattice-sum A2 calculation
       */
      ls_a2_method_enum ls_calculate_a2;
      /**
       * lattice-sum A2 tolaerance
       */
      double ls_a2_tolerance;
      /**
       * lattice-sum external permittivity
       */
      double ls_epsilon;
      /**
       * ewald maximum k compontents
       */
      int ewald_max_k_x;
      int ewald_max_k_y;
      int ewald_max_k_z;
      /**
       * ewald k-space cut-off
       */
      double ewald_kspace_cutoff;
      /**
       * p3m number of grid points
       */
      int p3m_grid_points_x;
      int p3m_grid_points_y;
      int p3m_grid_points_z;
      /**
       * p3m charge assignment function
       */
      int p3m_charge_assignment;
      /**
       * p3m order of mesh finite-difference operator
       */
      int p3m_finite_differences_operator;
      /**
       * p3m number of mesh alias vectors consideres
       */
      int p3m_mesh_alias;
      /**
       * oder of SPME B-spline function
       */
      int spme_bspline;
      /**
       * accuracy evaluation
       */
      int accuracy_evaluation;
      /**
       * rms force error
       */
      double influence_function_rms_force_error;
      /**
       * read influence function from file
       */
      bool influence_function_read;
      /**
       * write influence function to conf
       */
      bool influence_function_write;
      /**
       * longrange LJ correction
       */
      bool lj_correction;
      /**
       * solvent density
       */
      double lj_solvent_density;
      /**
       * RF contribution of excluded atoms
       */
      bool rf_excluded;
      /**
       * Epsilon 1 within the cutoff.
       * in GROMOS this is hardcoded to be 1;
       * we do so in In_Parameter
       */
      double epsilon;
    } nonbonded;
    /**
     * @struct posrest_struct
     * POSITONRES block
     */
    struct posrest_struct
    {
      /**
       * Constructor
       * Default values:
       * - posrest 0 (no position restraints)
       * - read true
       * - force_constant 10000
       */
      posrest_struct() : posrest(posrest_off), read(true), force_constant(1E4),
                         scale_reference_positions(false) {}

      /**
       * posrest
       */
      posrest_enum posrest;
      /**
       * read from specification file (otherwise from startup file)
       */
      bool read;
      /**
       * CPOR
       */
      double force_constant;
      /**
       * scale reference positions.
       */
      bool scale_reference_positions;
    } /** Position restraint parameters */ posrest;



    /**
     * @struct xrayrest_struct
     * XRAYRES block (for xrayrest and force_constant)
     *
     * spacegroup, cell-values, resolution, bfactor filled by in_xray.cc
     */
    struct xrayrest_struct {

/**
       * Constructor
       * Default values:
       * - xrayrest 0 (no xray restraints)
       * - mode 0 (structure factor)
       * - local_elevatin false
       * - force_constant 10000
       * - write 0
       * - writexmap 0
       * - tau 0
       * - spacegroup "P 1"
       * - resolution 1.0
       * - readavg 0
       * - to_angstrom 10.0
       * - symrest (off)
       * - sym_force_constant 0.0
       * - sym_spacegroup "P 1"
       */
      xrayrest_struct() : xrayrest(xrayrest_off),
      mode(xrayrest_mode_structure_factor),
      local_elevation(false),
      force_constant(1E4),
      tau(0),
      write(0),
      writedensity(0),
      writexmap(0),
      spacegroup("P 1"),
      resolution(1.0),
      readavg(0),
      to_angstrom(10.0),
      symrest(xray_symrest_off),
      sym_force_constant(0.0),
      sym_spacegroup("P 1") {
      }

      /**
       * xrayrest
       */
      xrayrest_enum xrayrest;
      /**
       * restraining mode
       */
      xrayrestmode_enum mode;
      /**
       * local elevation
       */
      bool local_elevation;
      /**
       * CXR
       */
      double force_constant;
      /**
       * CXTAU
       */
      double tau;
      /**
       * NTWXR
       */
      unsigned int write;
      /**
       * NTWDE
       */
      unsigned int writedensity;
      /**
       * NTXMAP
       */
      unsigned int writexmap;
      /**
       * spacegroup
       */
      std::string spacegroup;
      /**
       * scattering resolution
       */
      double resolution;
      /**
       * decision-boolean for reading averages or not
       */
      bool readavg;
      /**
       * converison factor for length unit to angstrom
       */
      double to_angstrom;
      /**
       * do symmetry restraints?
       */
      xray_symrest_enum symrest;
      /**
       * force constant for symmetry restraints
       */
      double sym_force_constant;
      /**
       * symmetry spacegroup
       */
      std::string sym_spacegroup;
/**
       * @struct bfactor_struct
       * B factor settings structure
       * default value:
       * - step 0: don't fit B factors
       * - terminate_iterations 10
       * - terminate_gradient 0.1
       * - max 1.0
       * - min 0.001
       */
      struct bfactor_struct {
        bfactor_struct() : init(true),
        step(0),
        terminate_iterations(10),
        terminate_gradient(0.1),
        max(1.0),
        min(0.001) {
        }
        /**
         * init them from topology
         */
        bool init;
        /**
         * fit B factors every step
         */
        int step;
        /**
         * terminate after the number of iterations
         */
        int terminate_iterations;
        /**
         * terminate after |gradient| &lt; value
         */
        double terminate_gradient;
        /**
         * maximum B-factor
         */
        double max;
        /**
         * minimum B-factor
         */
        double min;
        /**
         * B factor groups
         */
        std::vector<std::set<unsigned int> > groups;
      } /** B factor settings */ bfactor;
     /**
     * @struct replica_exchange_parameters_struct
     * default values:
      * -no replica exchange
      * -minimum value set to 0.0
      * -maximum value set to 0.0
     */
      struct replica_exchange_parameters_struct
    {
        replica_exchange_parameters_struct() :
        switcher(replica_exchange_off),
        lambda_dependant_min(0.0),
        lambda_dependant_max(0.0),
        energy_switcher(energy_tot)
        {
        }
        /**
         *replica exchange switcher
         */
        replica_exchange_interruptor_enum switcher;
        /**
         * minimal force constant
         */
        double lambda_dependant_min;
        /**
         * maximal force constant
         */
        double lambda_dependant_max;
        /**
         *switcher for the energy
         */
        rep_ex_energy_interruptor_enum energy_switcher;
     }replica_exchange_parameters;
      /**
     * @struct overall_bfactor_struct
     * default values: 0
     */
     struct overall_bfactor_struct
    {
        overall_bfactor_struct() :
        B_overall_switcher(B_overall_off), init(0.0)
        {
        }
        /**
         * overall B factor switching
         */
        B_overall_enum B_overall_switcher;
        /**
         * initial value (read from specification file)
         */
        double init;
        /**
         * terminate after the number of iterations
         */
        int terminate_iterations;
        /**
         * terminate after |gradient| &lt; value
         */
        double terminate_gradient;
     }overall_bfactor;
     /**
     * @struct structure_factor_calculation_struct
     * default values:
     */
      struct structure_factor_calculation_struct
    {
        structure_factor_calculation_struct() :
        atom_move_tolerance(0.0),
        steps_nb_constant(1)
        {
        }
        /**
         * tolerance for atom move
         */
        double atom_move_tolerance;
        /**
         * every how many steps
         */
        unsigned int steps_nb_constant;
     } structure_factor_calculation;
    } /** Xray restraint parameters */ xrayrest;
     /**
     * @struct distanceres_struct
     * DISTANCERES block
     */
    struct distanceres_struct
    {
      /**
       * Constructor
       * Default values:
       * - distanceres 0 (no distance restraints)
       * - K 0
       * - r_linear 0
       * - tau 10
       * - read 0
       * - write 0
       */

      distanceres_struct()
	: distanceres(0),
	  K(0),
	  r_linear(0),
	  tau(10),
	  read(0),
	  virial(0),
	  forcescale(0),
          write(0)
      {
      }

      /**
       * distance restraints on/off
       */
      int distanceres;

      /**
       * force constant K
       */
      double K;

      /**
       * distance where potential gets linear
       */
      double r_linear;

      /**
       * memory time for time averaging
       */
      double tau;

      /**
       * read on/off (not supported)
       */
      bool read;

      /**
       * compute virial contribution
       */
      unsigned int virial;

      /**
       * force scaling according to equation 8.17
       */
      unsigned int forcescale;

      /**
       * write on/off
       */
      unsigned int write;

    }/** Distance restraints parameters */ distanceres;
     /**
     * @struct distancefield_struct
     * DISTANCEFIELD block
     */
    struct distancefield_struct
    {
      /**
       * Constructor
       * Default values:
       * - distancefield 0 (no distance restraints)
       * - grid 0
       * - proteinoffset 0
       * - proteincutoff 0
       * - smooth 0
       * - r_l 0
       * - write 0
       * - update 1
       */

      distancefield_struct()
	: distancefield(0),
	  grid(0),
	  proteinoffset(0),
	  proteincutoff(0),
	  smooth(0),
          r_l(0),
          write(0),
          printgrid(false),
	  update(1),
          protect(0)
      {
      }

      /**
       * distance field restraints on/off
       */
      int distancefield;
      /**
       * grid length
       */
      double grid;
      /**
       * protein offset as penalty
       */
      double proteinoffset;
      /**
       * cutoff to determine gridpoints within the protein
       */
      double proteincutoff;
      /**
       * flag to smoothen the forces
       */
      int smooth;
      /**
       * distance where potential gets linear
       */
      double r_l;
      /**
       * write on/off
       */
      unsigned int write;
      /**
       * print the final grid to file
       */
      bool printgrid;
      /**
       * update frequency
       */
      int update;
      /**
       * radius around the zero-grid-point which is protected
       * from being flagged as protein
       */
      double protect;
    }/** Distancefield restraints parameters */ distancefield;

    struct angrest_struct
            {
        /**
         * Constructor
         * Default values:
         * - angrest 0 (no angle restraints)
         * - K 0
         */
        angrest_struct()
        : angrest(angle_restr_off),
        K(0.0),
        virial(0),
        write(0) {}

        /**
         * angle restraints
         * method:
         * - 0: off
         * - 1: uniform K
         * - 2: K * Ki (weight by Ki in angle restraint file)
         * - 3: constraints
         */
        angle_restr_enum angrest;

        /**
         * force constant K
         */
        double K;

        /**
        * compute virial contribution
        */
        unsigned int virial;

        /**
         * write on/off
         */
        unsigned int write;

        /**
         * tolerance
         */
        double tolerance;

    }/** angle restraint parameters */ angrest;


    /**
     * @struct dihrest_struct
     * DIHREST block
     */
    struct dihrest_struct
    {
        /**
         * Constructor
         * Default values:
         * - dihrest 0 (no dihedral restraints)
         * - K 0
         */
        dihrest_struct()
        : dihrest(dihedral_restr_off),
        K(0.0),
        phi_lin(0.0),
        virial(0),
        write(0) {}

        /**
         * dihedral restraints
         * method:
         * - 0: off
         * - 1: uniform K
         * - 2: K * Ki (weight by Ki in dihedral restraint file)
         * - 3: constraints
         */
        dihedral_restr_enum dihrest;

        /**
         * force constant K
         */
        double K;

        /**
         * deviation larger phi_lin leads to linear potential
         */
        double phi_lin;

        /**
        * compute virial contribution
        */
        unsigned int virial;

        /**
         * write on/off
         */
        unsigned int write;

        /**
         * tolerance
         */
        double tolerance;

    }/** dihedral restraint parameters */ dihrest;


    /**
     * @struct perturb_struct
     * PERTURB block
     */
    struct perturb_struct
    {
      /**
       * Constructor
       * Default values:
       * - perturbation false
       * - lambda 0
       * - lambda_exponent 1
       * - dlamt 0
       * - scaling false
       * - scaled_only false
       * - soft_lj 0.0
       * - soft_crf 0.0
       */
      perturb_struct() : perturbation(false), read_initial(false),
                         lambda(0), lambda_exponent(1),
			 dlamt(0), scaling(false), scaled_only(false),
			 soft_vdw(0.0), soft_crf(0.0), perturbed_par(false) {}

      /**
       * perturbation?
       */
      bool perturbation;
      /**
       * read initial lambda from configuration
       */
      bool read_initial;
      /**
       * lambda
       */
      double lambda;
      /**
       * lambda exponent
       */
      int lambda_exponent;
      /**
       * change of lambda per time unit (you call it picosecond)
       */
      double dlamt;
      /**
       * scaling?
       */
      bool scaling;
      /**
       * perturb only scaled interactions.
       */
      bool scaled_only;
      /**
       * soft van der Waals interaction
       */
      double soft_vdw;
      /**
       * soft crf interaction
       */
      double soft_crf;
      /**
       * will be set to true if any perturbed parameter
       * is read in read_special  or read_topology
       */
      bool perturbed_par;

    } /** Perturbation parameters */ perturbation;

    /**
     * @struct jvalue_struct
     * j-value restraint parameters.
     */
    struct jvalue_struct
    {
      /**
       * Constructor
       * Default values:
       * - mode restr_off
       * - le 0
       * - tau 0
       * - ngrid 1
       * - K 1.0
       * - delta 0.0
       * - read_av false
       * - write 0
       */
      jvalue_struct()
	: mode(jvalue_restr_off),
	  le(0),
	  tau(0.0),
	  ngrid(1),
	  K(1.0),
	  delta(0.0),
          tarfscale(0),
          biqweight(0),
	  read_av(false),
          write(0)
      {
      }
      /**
       * restraining mode.
       */
      jvalue_restr_enum mode;
      /**
       * local elevation restraining
       */
      int le;
      /**
       * coupling time.
       */
      double tau;
      /**
       * number of local elevation grid points
       */
      int ngrid;
      /**
       * force constant
       * (multiplied by individual restraint weighting)
       */
      double K;
      /**
       * no elevation of potential if J is whitin delta to J0
       */
      double delta;
      /**
       * force scaling in time-averaged restraining
       */
      unsigned int tarfscale;
      /**
       * weighting of the two terms in biquadratic restraining
       */
      unsigned int biqweight;
       /**
       * read averages.
       */
      bool read_av;
      /**
       * write averages and LE grid to special trajectory avery n-th step
       */
      unsigned int write;
    } /** jvalue-parameters */ jvalue;

    /**
     * @struct pscale_struct
     * periodic scaling parameters.
     */
    struct pscale_struct
    {
      /**
       * Constructor
       * Default values:
       * - jrest false
       * - KDIH 1.0
       * - KJ 1.0
       * - T 1.0
       * - difference 1.0
       * - ratio 1.0
       * - read_data false
       */
      pscale_struct() : jrest(false), KDIH(1.0), KJ(1.0), T(1.0), difference(1.0), ratio(1.0), read_data(false)
      {
      }

      /**
       * do J-Value restraints dependent periodic scaling?
       */
      bool jrest;
      /**
       * maximum scaling factor for the dihedral interaction force constant
       */
      double KDIH;
      /**
       * maximum scaling factor for the J-Value interaction force constant
       */
      double KJ;
      /**
       * periodicity of the consine scaling function.
       */
      double T;
      /**
       * difference in J that starts a scaling.
       */
      double difference;
      /**
       * ration between non-scaled and scaled time
       */
      double ratio;
      /**
       * read data for continuous runs
       */
      bool read_data;

    } /** pscale parameters */ pscale;

    /**
     * @struct rottrans_struct
     * rotational translational constraints
     */
    struct rottrans_struct
    {
      /**
       * Constructor
       * Default values:
       * - rottrans false
       * - last 0
       */
      rottrans_struct() : rottrans(false), last(0)
      {
      }
      /**
       * apply rotational translational constraints?
       */
      bool rottrans;
      /**
       * last atom to be roto-translationally constrained
       */
      int last;
    } /** rottrans parameters */ rottrans;

    /**
     * @struct replica_struct
     * information to do replica-exchange simulations
     */
    struct replica_struct
    {
      /**
       * Constructor
       * Default values:
       * - num_T 0
       * - num_l 0
       * - temperature \<empty\>
       * - scale (false)
       * - lambda \<empty\>
       * - dt \<empty\>
       * - trials 0
       * - equilibrate 0
       * - cont 0
       */
      replica_struct() : retl(false), num_T(0), num_l(0), scale(false), trials(0),
                         equilibrate(0), cont(0)
      {
      }
      /**
       * Shall a Replica_exchange Temperature or lambdaDep simulation be exectued
       */
      bool retl;
      /**
       * number of replicas with different temperature
       */
      int num_T;
      /**
       * number of replicas with different lambdas
       */
      int num_l;
      /**
       * temperatures
       */
      std::vector<double> temperature;
      /**
       * scale
       */
      bool scale;
      /**
       * lambdas
       */
      std::vector<double> lambda;
      /**
       * time step to use when running at corresponding lambda
       */
      std::vector<double> dt;
      /**
       * trial moves
       */
      int trials;
      /**
       * equilibrate: no switching for the first N trials
       */
      int equilibrate;
      /**
       * do continuation run
       */
      int cont;

    } /** replica exchange parameters */ replica;

    /**
     * @struct cgrain_struct
     * coarse grain potential
     */
    struct cgrain_struct
    {
      /**
       * Constructor
       * Default values:
       * - level (0)
       * - EPS (20.0)
       * - EPSM (20.0)
       */
      cgrain_struct()
	: level(0), EPS(20.0), EPSM(20.0)
      {
      }
      /**
       * do coarse graining
       * - 0 atomistic (off)
       * - 1 coarse-graining using MARTINI model (on)
       * - 2 coarse-graining using GROMOS model (on)
       * - 3 mixed-graining using GROMOS model (on)
       */
      int level;
      /**
       * EPS for the pure CG coulomb
       */
      double EPS;
      /**
       * EPS for the mixed FG-CG coulomb
       */
      double EPSM;
    } /** coarse grain parameters */ cgrain;

    /**
     * @struct multicell_struct
     * multiple unit cell simulations
     */
    struct multicell_struct
    {
      /**
       * Constructor
       * Default values:
       * - multicell false
       * - x 1
       * - y 1
       * - z 1
       */
      multicell_struct() : multicell(false), x(1), y(1), z(1)
      {
      }
      /**
       * do multicell
       */
      bool multicell;
      /**
       * multiples in x direction
       */
      int x;
      /**
       * multiples in y direction
       */
      int y;
      /**
       * multiples in z direction
       */
      int z;
    } /** multicell parameter */ multicell;

    /**
     * @struct analyze_struct
     * re-analyze trajectory
     */
    struct analyze_struct
    {
      /**
       * Constructor
       * Default values:
       * - analyze(false)
       * - copy_pos(false)
       * - no_constraints (false)
       * - stride (1)
       * - trajectory("")
       */
      analyze_struct() : analyze(false), copy_pos(false), trajectory(""),
                         stride(1), no_constraints(false)
      {
      }
      /**
       * re-analyze trajectory
       */
      bool analyze;
      /**
       * copy position (to old position)
       */
      bool copy_pos;
      /**
       * trajectory filename
       */
      std::string trajectory;
      /**
       * stride
       */
      int stride;
      /**
       * do not apply any constraints (also not on solvent)
       */
      bool no_constraints;

    } /** analyze parameter */ analyze;

    /**
     * @struct integrate_struct
     * select integration routine
     */
    struct integrate_struct
    {
      /**
       * Constructor
       * Default values:
       * - method(integrate_leap_frog)
       */
      integrate_struct() : method(integrate_leap_frog)
      {
      }
      /**
       * select integration method
       */
      integrate_enum method;

    } /** integration parameter */ integrate;

    /**
     * @struct lambdas_struct
     * individual lambdas
     */
    struct lambdas_struct
    {
      /**
       * constructor
       * Default values:
       * - individual_lambdas(false)
       * - a(empty)
       * - b(empty)
       * - c(empty)
       * - d(empty)
       * - e(empty)
       */
      lambdas_struct() : individual_lambdas(false),
			 a(last_interaction_lambda),
			 b(last_interaction_lambda),
			 c(last_interaction_lambda),
			 d(last_interaction_lambda),
			 e(last_interaction_lambda)
      {
      }
      /**
       * use individual values for lambda
       */
      bool individual_lambdas;
      /**
       * polynomial coefficient a
       */
      std::vector< std::vector< std::vector < double > > > a;
       /**
       * polynomial coefficient b
       */
      std::vector< std::vector< std::vector < double > > > b;
       /**
       * polynomial coefficient c
       */
      std::vector< std::vector< std::vector < double > > > c;
       /**
       * polynomial coefficient d
       */
      std::vector< std::vector< std::vector < double > > > d;
        /**
       * polynomial coefficient e
       */
      std::vector< std::vector< std::vector < double > > > e;

    } /** lambdas struct */ lambdas;


    /**
     * ANITA
     * @struct precalclam_struct
     * pre-calculate energies for other lambda values
     */
    struct precalclam_struct
    {
      /**
       * constructor
       * default values:
       * - nr_lambdas (0)
       * - min_lam (0.0)
       * - max_lam (1.0)
       */
      precalclam_struct() : nr_lambdas(0),
                          min_lam(0.0),
                          max_lam(1.0)
      {
      }
      /**
       * calculate nr_lambdas extra lambda points
       */
       unsigned int nr_lambdas;
      /**
       * starting from lambda
       */
       double min_lam;
      /**
       * up to lambda
       */
       double max_lam;

    } /** precalculate lambdas struct */ precalclam;
    // END ANITA

    struct stochastic_struct
    {
      /**
       * Constructor
       * Default values:
       * - SD(0)
       * - NTFR(0)
       * - NSFR(0)
       * - NBREF(0)
       * - RCUTF(0.0)
       * - CFRIC(0.0)
       * - TEMP(0.0)
       * - generate_integral(false)
       */
      stochastic_struct() : sd(0), ntfr(0), nsfr(0), nbref(0), rcutf(0.0),
			    cfric(0.0), temp(0.0), generate_integral(false)
      {
      }
      /**
       * do stochastic dynamics
       */
      int sd;
      /**
       * calculate friction coefficients?
       * - 0: set gamma to 0.0
       * - 1: set gamma to CFRIC
       * - 2: set gamma to CFRIC * gamma(0), gamma(0) read from file (not implemented)
       * - 3: calculate gamma
       */
      int ntfr;
      /**
       * recalculate gamma every nsfr steps
       */
      int nsfr;
      /**
       * number of neighbour atoms within RCUTF distance to be considered buried
       */
      int nbref;
      /**
       * inter atom distance to consider when calculating gamma
       */
      double rcutf;
      /**
       * global weighting for gamma
       */
      double cfric;
      /**
       * temperature of the stochastic bath
       */
      double temp;
      /**
       * initially generate stochastic integral
       */
      bool generate_integral;

    } /** stochastic dynamics */ stochastic;

    /**
     * @struct ewarn_struct
     * warn about too high energy terms
     */
    struct ewarn_struct
    {
      /**
       * Constructor
       * default values
       * - ewarn 1e99
       */
      ewarn_struct() : limit(1E99)
      {
      }
      /**
       * maximum allowed energy (per term)
       */
      double limit;
    } /** ewarn */ ewarn;

    /**
     * @struct multistep_struct
     * multiple time stepping
     */
    struct multistep_struct
    {
      /**
       * constructor
       */
      multistep_struct() : steps(1), boost(false)
      {
      }
      /**
       * number of steps to boost the
       * nonbonded terms
       */
      int steps;
      /**
       * use boost method (impulse)
       */
      bool boost;

    } /** multistep */ multistep;

    /**
     * @struct montecarlo_struct
     * monte-carlo simulation
     */
    struct montecarlo_struct
    {
      /**
       * Constructor
       */
      montecarlo_struct() : mc(0), steps(0), dlambda(0)
      {
      }
      /**
       * chemical monte-carlo
       */
      int mc;
      /**
       * number of md steps between mc trials
       */
      int steps;
      /**
       * value of dlambda in MC move
       */
      double dlambda;
    } /** chemical monte-carlo */ montecarlo;


    /**
     * @struct polarise_struct
     * polarisation simulation
     */
    struct polarise_struct {
      /**
       * Constructor
       * Default values:
       * - cos, no charge-on-spring polarisation
       * - minfield: 2.5
       * - damp, no damping of polarisability
       * - output cospositions every 'write'th block to special trajectory
       */
      polarise_struct() : cos(0), minfield(37.3), efield_site(ef_atom),
                          damp(false), write(0)
      {}
      /**
       * use charge-on-spring polarisation
       */
      int cos;
      /**
       * minfield
       */
      double minfield;
      /**
       * site to calculate the electric field
       */
      efield_site_enum efield_site;
      /**
       * use damping
       */
      bool damp;
      /**
       * write cos positions every write-th step to special trajectory
       */
      int write;
    } /** polarise */ polarise;

    /**
     * @struct rng_struct
     * random number generator settings
     */
    struct rng_struct {
      /**
       * Constructor
       * Default values:
       * - gsl
       */
      rng_struct() : rng(random_gsl), gsl_rng(-1) {}
      /**
       * random number generator
       */
      randomgenerator_enum rng;
      /**
       * GSL random number generator
       * use the rng_gsl contrib program to find out which values are supported.
       */
      int gsl_rng;
    } /** random number generator */ rng;

    /**
     * @struct eds_struct
     * parameters for enveloping distribution sampling (eds)
     */
    struct eds_struct{
      /**
       * Constructor:
       * Default values:
       * - eds: no eds sampling
       * - form: single_s
       */
      eds_struct() : eds(false), soft_vdw(0.0), soft_crf(0.0), form(single_s), numstates(0) {}
      /**
       * do enveloping distribution sampling using the Hamiltonian:
       */
      unsigned int eds;
      /**
       * soft core van der Waals interactions
       */
      double soft_vdw;
      /**
       * soft core electrostatic interactions
       */
      double soft_crf;
      /**
       * functional form of eds Hamiltonian
       */
      eds_enum form;
      /**
       * number of eds states
       */
      unsigned int numstates;
      /**
       * smoothness parameter(s) @f$ s@f$ of @f$ s_{ij}@f$ used in reference state Hamiltonian.
       */
      std::vector<double> s;
      /**
       * position information first: start position; second: current position of coord_ID
       */
      std::pair<int, int> pos_info;
      /**
       * vector of indices of specified pairs (for form = pair_s)
       */
      struct state_pair{
        int i,j;
      };
      std::vector<state_pair> pairs;
      /**
       * energy offsets @f$E_i^R@f$ of states
       */
      std::vector<double> eir;
      /**
      * parameter emax for aeds
      */
      double emax;
      /**
      * parameter emin for aeds
      */
      double emin;
      /**
      * do we want to init an aeds parameter search?
      */
      bool initaedssearch;
      /**
      * current maximum transition energy within a state round-trip
      */
      double searchemax;
      /**
      * how many emaxes did we already find?
      */
      unsigned int emaxcounts;
      /**
      * ln of exponential energy differences between the states and the reference state
      */
      std::vector<double> lnexpde;
      /**
      * free energy differences between the states and the reference state
      */
      std::vector<double> statefren;
      /**
      * states that were already visited within a state round-trip
      */
      std::vector<bool> visitedstates;
      /**
      * how many times did we visit a state?
      */
      std::vector<unsigned int> visitcounts;
      /**
      * state of the last simulation step
      */
      unsigned int oldstate;
      /**
      * average energy of an end-state
      */
      std::vector<double> avgenergy;
      /**
      * average energy including offset of an end-state
      */
      std::vector<double> eiravgenergy;
      /**
      * helper variable for calculation of running standard deviation of the end-state energies
      */
      std::vector<double> bigs;
      /**
      * running standard deviation of the end-state energies
      */
      std::vector<double> stdevenergy;
      /**
      * which kind of bmax is given in the input parameters?
      */
      unsigned int bmaxtype;
      /**
      * the maximum energy barrier parameter
      */
      double setbmax;
      /**
      * do we want to accelerate over the minimum average energy of the end-states?
      */
      bool fullemin;
      /**
      * half-life of the offset parameters at the beginning of the run
      */
      unsigned int asteps;
      /**
      * half-life of the offset parameters at the beginning of the run
      */
      unsigned int bsteps;
    } /** enveloping distribution sampling*/ eds;

 struct reeds_struct : public replica_struct
    {
      /**
       * Constructor
       * Default values:
       * - num_s 0
       * - num_eoff 0
       * - temperature \<empty\>
       * - scale (false)
       * - svals \<empty\>
       * - dt \<empty\>
       * - trials 0
       * - equilibrate 0
       * - cont 0
       */
      reeds_struct() : reeds(0),
                       num_states(0),  num_s(0), num_eoff(0),
                       trials(0), equilibrate(0),
                       cont(0), eds_stat_out(true), periodic(false) {}
      /**
       * Check what kind of reed run.f this is
       **/
      int reeds;
      /**
       * num_states
       */
      int num_states;

      /**
       * number of replicas with different s in REEDS these are the smoothing values
       */
      int num_s;
      /**
       * * number of energy offsets param-vectors with different offsets for each state in REEDS
       * * length of one param-vector == NUMSTATES
       */
      int num_eoff;
      /**
       * temperatures
       */
      double temperature;
      /**
       * lambdas: contains all smoothness parameter of RE_EDS system
       */
      std::vector<double> svals;
      /**
       * time step to use when running at corresponding lambda
       */
      std::vector<double> dt;
      /**
       * trial moves
       */
      int trials;
      /**
       * equilibrate: no switching for the first N trials
       */
      int equilibrate;
      /**
       * do continuation run
       */
      int cont;
      /**
       * write output to stat_file (repdat)
       **/
      bool eds_stat_out;
      /**
       * periodic boundary?
       **/
      bool periodic;
       /**
       * for RE-EDS Sim many eds parameters have to be accessible for
       * energy calculation.
       */
      std::vector<eds_struct> eds_para;

    } /** replica exchange parameters */ reeds;

    /**
     * @struct sasa
     * parameters for calculating the sasa and volume term
     */
    struct sasa_struct {
      /**
       * Constructor: disable SASA
       */
      sasa_struct() : switch_sasa(false), switch_volume(false), p_12(0.0), p_13(0.0), p_1x(0.0),
      sigma_v(0.0), r_solv(0.0), max_cut(0.0), min_cut(0.0) {}
      /**
       * SASA switch parameter
       */
      bool switch_sasa;
      /**
       * volume switch parameter
       */
      bool switch_volume;
      /**
       * p_ij for one bond interaction, first neighbours
       */
      double p_12;
      /**
       * p_ij for three and four bond interaction, second and third neighbours
       */
      double p_13;
      /**
       * pij for > 1,4
       */
      double p_1x;
      /**
       * sigma value for volume term, will be deleted and stored an topology?
       */
      double sigma_v;
      /**
       * solvent radius
       */
      double r_solv;
      /**
       * parameters for switching function, upper cutoff
       */
      double max_cut;
      /**
       * parameters for switching function, lower cutoff
       */
      double min_cut;
      /**
       * difference between upper and lower cutoff
       */
      double cut_diff;

    } /** sasa */ sasa;

    /**
     * @struct innerloop_struct
     * Constructor:
     * Default values:
     * - solvent: from topology
     * - method: off
     */
    struct innerloop_struct {
      /**
       * constructor
       */
      innerloop_struct() : solvent(sls_topo), method(sla_off), number_gpus(0)  {}
      /**
       * the solvent
       */
      special_loop_solvent_enum solvent;
      /**
       * the acceleration method
       */
      special_loop_acceleration_enum method;
      /**
       * The number of GPUs used for CUDA
       */
      unsigned int number_gpus;
      /**
       * Which device number should be used for CUDA
       */
      std::vector<int> gpu_device_number;
    } /** special inner loops */ innerloop;

    /**
     * @struct localelev_struct
     * Constructor:
     * Default values:
     * - localelev: off
     * - read: false
     * - umbrellas: empty
     */
    struct localelev_struct {
      /**
       * constructor
       */
      localelev_struct() : localelev(localelev_off), read(false), write(0) {}
      /**
       * use the method or not
       */
      localelev_enum localelev;
      /**
       * read from external file
       */
      bool read;
      /**
       * write to special traj
       */
      int write;
      /**
       * ids of the umbrella potentials to apply
       * true if building up
       */
      std::map<int, bool> umbrellas;
    } localelev;

    /**
     * @struct bsleus_struct
     * Constructor:
     * Default values:
     * - bslues: off
     */
    struct bsleus_struct {
      /**
       * constructor
       */
      bsleus_struct() : bsleus(bsleus_off), building(0), write(0), transition_conf(false) {}
      /**
       * Use B&S-LEUS or not
       */
      bsleus_enum bsleus;
      /**
       * Are we building the potential?
       */
      bool building;
      /**
       * How the memory is incremented (k_LE)
       */
      //double forceConstantIncrement;
      /**
       * Do we write the bsleus potential?
       */
      int write;
      /**
       * Is this just the configuration along the transition path, which doesn't
       * need a velocity?
       */
      bool transition_conf;
    } bsleus;

    /**
     * @struct electric_struct
     * Constructor:
     * Default values:
     * - field, dipole, current: off
     */
    struct electric_struct {
      /**
       * constructor
       */
      electric_struct() : electric(electric_off), Ef_x(0.0), Ef_y(0.0), Ef_z(0.0),
                          dipole(false), dip_groups(0), dip_write(0),
                          current(false), cur_groups(0), cur_write(0) {}
      /**
       * use the method or not
       */
      electric_enum electric;
       /**
       * external field components x, y and z
       */
      double Ef_x, Ef_y, Ef_z;
      /**
       * Dipole calc and write to special traj
       */
      bool dipole;
      /**
       * Calculate the box dipole considering the groups
       * 0 : solute
       * 1 : solvent
       * 2 : all
       */
      unsigned int dip_groups;
      /**
       * Write dipole to special traj every dip_write steps
       */
      unsigned int dip_write;
      /**
       * Current calc and write to special traj
       */
      bool current;
      /**
       * Number of current groups
       */
      unsigned int cur_groups;
      /**
       * Vector including the last atom of each group
       */
      std::vector<unsigned int> current_group;
      /**
       * Write current to special traj every cur_write steps
       */
      unsigned int cur_write;

    } electric;

    struct nemd_struct {
      /**
       * constructor
       * Default values
       * nemd (nemd_off): do not performd nemd
       * method
       * 0: velocity exchange
       * For now only velocity exchange is implemented
       */
      nemd_struct() : nemd(nemd_off),  property(0), method(0),
                      slabnum(1), pertfrq(1),
                      ampbath(0), stdyaft(0), write(0) {}
      /**
       * use the method or not
       */
      nemd_enum nemd;
      /**
       * define method
       */
      unsigned int property;
       /**
       * define method
       */
      unsigned int method;
      /**
       * number of slabs used in grid based methods (discretized in z-direction)
       */
      unsigned int slabnum;
      /**
       * pertfrq (frequency of applied perturbation)
       */
      unsigned int pertfrq;
      /**
       * amplitude of external bath (for possible implementation of weak-coupling method)
       * or amplitude of perturbation (for the PPM method)
       */
      double ampbath;
      /**
       * after this point a steady state is assumed and data is accumulated
       */
      unsigned int stdyaft;
      /**
       * write every nth timesteps (write the velocities and flux)
       */
      unsigned int write;

    } nemd;

    struct multigradient_struct {
      /**
       * @struct multigradient_struct
       * constructor
       * default values: disable multigradient
       */
      multigradient_struct() : multigradient(false),
      print_graph(true), print_curve(false)
      {
      }
      /**
       * enable the gradients
       */
      bool multigradient;
      /**
       * print the graphs to the output file
       */
      bool print_graph;
      /**
       * print the curve data to the output file
       */
      bool print_curve;
      /**
       * the variables to affect
       */
      std::vector<std::string> variable;
      /**
       * the functional form
       */
      std::vector<int> functional_form;
      /**
       * the control points
       */
      std::vector<std::vector<std::pair<double, double> > > control_points;
    } multigradient;

    /**
     * @struct addecouple_struct
     * Constructor:
     * Default values:
     * - adgr = 0
     */
    struct addecouple_struct {
      /**
       * constructor: no addiabatic decoupling
       */
      addecouple_struct() : adgr(0), tmf(0), write(0) {
      }
      /**
       * number of addiabatic decoupling groups
       */
      unsigned int adgr;

      struct adc_struct {

        adc_struct(int adstart, int adend, double sm, double sv,
                double st, int tir, int eg, int tg)
        : adstart(adstart), adend(adend), sm(sm), sv(sv), st(st),
        tir(tir), eg(eg), tg(tg) {
        }
        /**
         * first atom of addiabatic decoupling groups
         */
        int adstart;
        /**
         * last atom of addiabatic decoupling groups
         */
        int adend;
        /**
         * scaling factor mass
         */
        double sm;
        /**
         * scaling factor potential energy function
         */
        double sv;
        /**
         * scaling factor temperature
         */
        double st;
        /**
         * which temperature bath to scale
         */
        int tir;
        /**
         * energy group of decoupled group
         */
        int eg;
        /**
         * temperature group of decoupled group
         */
        unsigned int tg;
      };
      std::vector<adc_struct> m_adc_index;

      void add_adc(adc_struct adc) {
        m_adc_index.push_back(adc);
      }

      void add_adc(int adstart, int adend, double sm, double sv,
              double st, int tir, int eg, int tg) {
        m_adc_index.push_back(adc_struct(adstart, adend, sm, sv, st, tir, eg, tg));
      }

      int check_index_adc(int atom_number)const {
        for (unsigned int i = 0; i < m_adc_index.size(); i++) {
          if (atom_number >= m_adc_index[i].adstart && atom_number <= m_adc_index[i].adend)
            return i;
        }
        return -1;
      }


      int check_index_adc(int atom_number) {
        for (unsigned int i = 0; i < m_adc_index.size(); i++) {
          if (atom_number >= m_adc_index[i].adstart && atom_number <= m_adc_index[i].adend)
            return i;
        }
        return -1;
      }

      std::vector<adc_struct> & adc_index() {
        return m_adc_index;
      }

      std::vector<adc_struct> const & adc_index()const {
        return m_adc_index;
      }
      /**
       * tau mean field
       */
      double tmf;
      /**
       * printing of the special trajectory
       */
      int write;
    } /** addecouple */ addecouple;

    /**
     * @struct orderparamres_struct
     * ORDERPARAMRES block
     */
    struct orderparamrest_struct
    {
      /**
       * Constructor
       * Default values:
       * - orderparamrest 0 (no order parameter restraints)
       * - K 0.0
       * - tau 10.0
       * - read false
       * - write 0
       */

      orderparamrest_struct()
	: orderparamrest(oparam_restr_off),
	  K(0.0),
	  tau(10.0),
          update_step(1),
	  read(false),
          write(0)
      {
      }

      /**
       * order parameter restraing method
       */
      oparam_restr_enum orderparamrest;

      /**
       * force constant K
       */
      double K;
      /**
       * memory time for time averaging
       */
      double tau;
      /**
       * update order parameter step
       */
      unsigned int update_step;

      /**
       * read on/off
       */
      bool read;
      /**
       * write on/off, every n-th step
       */
      unsigned int write;
    }/** order parameter restraints parameters */ orderparamrest;

     /**
     * @struct rdc_struct
     * RDC restraint parameters.
     */
    struct rdc_struct
    {
      /**
       * Constructor
       * Default values:
       * - mode restr_off
       * - read_av false
       * - type rdc_mf
       * - read_mfv false
       * - method rdc_em
       * - emgradient 0.0
       * - emstepsize 0.0
       * - emmaxiter 0
       * - sdfric 0.0
       * - temp 0.0
       * - delta 0.0
       * - K 1.0
       * - tau 0
       * - tAVfactor 0
       * - biqfactor 0
       * - write 0
       */

      rdc_struct()
	: mode(rdc_restr_off),
          read_av(false),
          type(rdc_mf),
          read_align(false),
          method(rdc_em),
          emgradient(0.0),
          emstepsize(0.0),
          emmaxiter(0),
          sdfric(0.0),
          temp(0.0),
          delta(0.0),
          K(1.0),
          tau(0),
          tAVfactor(0),
          biqfactor(0),
          write(0)
      {
      }
      /**
       * restraining mode.
       */
      rdc_restr_enum mode;
      /**
       * read averages
       */
      bool read_av;
      /**
       * type of magnetic field vector representation
       */
      rdc_type_enum type;
      /**
       * read magnetic field vectors
       */
      bool read_align;
      /**
       * method of updating the magnetic field vectors
       */
      rdc_mode_enum method;
      /**
       * EM: stop if gradient is below emgradient
       */
      double emgradient;
      /**
       * EM: start with emstepsize
       */
      double emstepsize;
      /**
       * EM: stop after emmaxiter are reached
       */
      unsigned int emmaxiter;
      /**
       * SD: friction coefficient
       */
      double sdfric;
      /**
       * reference temperature for SD and for initial velocities
       */
      double temp;
      /**
       * half the width of the flat bottom potential
       */
      double delta;
      /**
       * force constant
       * (multiplied by individual restraint weighting)
       */
      double K;
      /**
       * coupling time.
       */
      double tau;
      /**
       * choose if (1 - e^(...)) factor is omitted in time AV
       */
      unsigned tAVfactor;
      /**
       * choose factor by which biquad term is multiplied (1, (1 - e^(...)), 0)
       */
      unsigned biqfactor;
       /**
       * write output to special trajectory every n-th step
       */
      unsigned int write;
    } /** RDC-parameters */ rdc;



    struct qmmm_struct {
      /**
       * Constructor
       * Default values:
       * - cutoff 0.0 (no cutoff)
       * - cap_length 0.109 (capping atom distance)
       * - mm_scale -1.0 (no scaling)
       * - qmmm qmmm_off (no QMMM)
       * - qm_lj qm_lj_off (no LJ dispersion within QM zone)
       * - qm_constraint qm_constr_off (no constraints in QM zone)
       * - software qm_mndo (MNDO)
       * - write 0 (no writing)
       * - atomic_cutoff false (using charge-group based cutoff)
       * - use_qm_buffer false (not using buffer zone)
       */
      qmmm_struct() :
                      cutoff(0.0)
                    , cap_length(0.109)
                    , mm_scale(-1.0)
                    , qmmm(qmmm_off)
                    , qm_ch(qm_ch_constant)
                    , qm_constraint(qm_constr_off)
                    , software(qm_mndo)
                    , write(0)
                    , atomic_cutoff(false)
                    , use_qm_buffer(false) {}
      /**
       *
       * Common QMMM parameters
       *
       */
      /**
       * cutoff to determine atoms included in QM calculation as point charges.
       */
      double cutoff;
      /**
       * Capping atom bond length
       */
      double cap_length;
      /**
       * scaling factor for the MM charges in the QM/MM interaction
       */
      double mm_scale;
      /**
       * QM-MM embedding scheme or disable
       */
      qmmm_enum qmmm;
      /**
       * QM-MM embedding scheme or disable
       */
      qm_ch_enum qm_ch;
      /**
       * apply LJ interaction in QM zone or not
       */
      qm_lj_enum qm_lj;
      /**
       * keep constraints in QM zone and QM-MM link
       */
      qm_constr_enum qm_constraint;
      /**
       * the QM software to use
       */
      qm_software_enum software;
      /**
       * write QM/MM related stuff to special trajectory
       */
      unsigned write; // What can be written here?
      /**
       * type of cutoff (atomic or chargegroup-based)
       */
      bool atomic_cutoff;
      /**
       * type of cutoff (atomic or chargegroup-based)
       */
      bool use_qm_buffer;

      /**
       * QM zone parameters
       */
      struct qm_zone_struct {
      /**
       * Constructor
       * Default values:
       * - charge 0 (neutral)
       * - spin_mult 1 (no unpaired electrons)
       */
      qm_zone_struct() :
                      charge(0)
                    , spin_mult(1) {}
        /**
         * net charge
         */
        int charge;
        /**
         * spin multiplicity
         */
        int spin_mult;
      } qm_zone;

      /**
       * QM buffer zone parameters
       */
      struct buffer_zone_struct : qm_zone_struct {
      /**
       * Constructor
       * Default values:
       * - cutoff 0.0 (no adaptive QM buffer)
       */
      buffer_zone_struct() :
                      cutoff(0.0) {}
        /**
         * Adaptive buffer zone cutoff
         */
        double cutoff;
      } buffer_zone;

      /**
       * QM program unspecific parameters
       */
      struct qm_param_struct{
      /**
       * Constructor
       * Default values:
       * - unit_factor_length 1.0
       * - unit_factor_energy 1.0
       * - unit_factor_force 1.0
       * - unit_factor_charge 1.0
       */
      qm_param_struct() :
                      unit_factor_length(1.0)
                    , unit_factor_energy(1.0)
                    , unit_factor_force(1.0)
                    , unit_factor_charge(1.0) {}
        /**
         * maps atomic number to elements name
         */
        std::map<unsigned, std::string> elements;
        /**
         * path for the program binary
         */
        std::string binary;
        /**
         * path for the input file. Empty for a temporary file
         */
        std::string input_file;
        /**
         * path for the output file. Empty for a temporary file
         */
        std::string output_file;
        /**
         * header of the input file
         */
        std::string input_header;
        /**
         * factor to convert the QM length unit to the GROMOS one
         */
        double unit_factor_length;
        /**
         * factor to convert the QM energy unit to the GROMOS one
         */
        double unit_factor_energy;
        /**
         * factor to convert the QM energy unit to the GROMOS one
         */
        double unit_factor_force;
        /**
         * factor to convert the QM charge unit to the GROMOS one
         */
        double unit_factor_charge;
      };

      /**
       * MNDO specific parameters
       */
      struct mndo_param_struct : public qm_param_struct {
        /**
         * path for the gradient output file. Empty for a temporary file
         */
        std::string output_gradient_file;
        /**
         * path for the density matrix file. Empty for a temporary file
         */
        std::string density_matrix_file;
      } mndo;

      /**
       * Turbomole specific parameters
       */
      struct turbomole_param_struct : public qm_param_struct {
        /**
         * the tools to run in the working directory
         */
        std::vector<std::string> toolchain;
        /**
         * the working directory containing the control file
         */
        std::string working_directory;
        /**
         * the directory containing the turbomole binaries
         */
        std::string binary_directory;
        /**
         * the input file containing the atomic coordinates
         */
        std::string input_coordinate_file;
        /**
         * the input file containing the positions of the MM atoms
         */
        std::string input_mm_coordinate_file;
        /**
         * the output file containing the energy
         */
        std::string output_energy_file;
        /**
         * the output file containing the cartesian gradients
         */
        std::string output_gradient_file;
        /**
         * the output file containing the cartesion gradients of the MM atoms
         */
        std::string output_mm_gradient_file;
        /**
         * the output file containing the ESP charges of the QM atoms
         */
        std::string output_charge_file;
      } turbomole;

      /**
       * DFTB specific parameters
       */
      struct dftb_param_struct : public qm_param_struct {
        /**
         * the working directory containing the dftb_in.hsd
         */
        std::string working_directory;
        /**
         * path of the input geometry file
         */
        std::string input_coordinate_file;
        /**
         * path of the input MM charges geometry file
         */
        std::string input_mm_coordinate_file;
        /**
         * path for the stdout file
         */
        std::string stdout_file;
      } dftb;

      /**
       * MOPAC specific parameters
       */
      struct mopac_param_struct : public qm_param_struct {
        /**
         * Constructor
         * Default values:
         * - link_atom_mode 0
         */
        mopac_param_struct() :
                        link_atom_mode(0) {}
        /**
         * path for the output aux file. Empty for a temporary file
         */
        std::string output_aux_file;
        /**
         * path for the output arc file. Empty for a temporary file
         */
        std::string output_arc_file;
        /**
         * path for the stdout file. Empty for a temporary file
         */
        std::string stdout_file;
        /**
         * path for the output aux file. Empty for a temporary file
         */
        std::string output_dens_file;
        /**
         * path for the molin file. Empty for a temporary file
         */
        std::string molin_file;
        /**
         * link atom treatment mode
         */
        int link_atom_mode;
      } mopac;

      /**
       * Gaussian specific parameters
       */
     struct gaussian_param_struct : public qm_param_struct{
        /**
         * route section of the input file
         */
        std::string route_section;
        /**
         * total charge and spin multiplicity in the input file
         */
        std::string chsm;
      } gaussian;
    } qmmm;


    struct symrest_struct {
      /**
       * Constructor
       * - no symmetry restraints
       * - zero force constant
       */
      symrest_struct():
      symrest(xray_symrest_off),
      force_constant(0.0) {}
      /**
       * symmetry restraints
       */
      xray_symrest_enum symrest;
      /**
       * force constant
       */
      double force_constant;
      /**
       * symmetry operations
       */
      std::vector<std::pair<math::Matrix, math::Vec> > symmetry_operations;
    } /* symmetry restraints */symrest;

    /**
     * @struct amber_struct
     * AMBER block
     */
    struct amber_struct {
      /**
       * Constructor
       * - no AMBER topology
       * - electrostatic interaction scaling for 1,4-interactions 1.2
       */
      amber_struct():
      amber(false),
      coulomb_scaling(1.2) {}
      /**
       * amber topology
       */
      bool amber;
      /**
       * electrostatic interaction scaling for 1,4-interactions
       */
      double coulomb_scaling;
    } amber;
<<<<<<< HEAD

=======
    
>>>>>>> 8b61e155
    /**
     A struct to mark parts of the code as "under development"
     */
    struct develop_struct {
    public:
      bool develop;
      std::string msg;
    } develop;

    /**
     set the development flag as true and specify the error message
     */
    void setDevelop(std::string s) {
      develop.develop = true;
      develop.msg = s;
    }

  };

}

#endif<|MERGE_RESOLUTION|>--- conflicted
+++ resolved
@@ -4035,11 +4035,7 @@
        */
       double coulomb_scaling;
     } amber;
-<<<<<<< HEAD
-
-=======
     
->>>>>>> 8b61e155
     /**
      A struct to mark parts of the code as "under development"
      */
