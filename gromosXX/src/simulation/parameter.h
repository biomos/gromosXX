/**
 * @file parameter.h
 * input parameters
 */

#ifdef XXMPI
    #include <mpi.h>
#endif

#ifndef INCLUDED_PARAMETER_H
#define INCLUDED_PARAMETER_H


// forward declarations
namespace interaction {
  class QMMM_Interaction;
}

namespace simulation
{

  /**
   * @enum constr_enum
   * constraints enumeration.
   */
  enum constr_enum{
    /**
     * no constraints
     */
    constr_off,
    /**
     * shake
     */
    constr_shake,
    /**
     * lincs
     */
    constr_lincs,
    /**
     * flexible shake
     */
    constr_flexshake,
    /**
     * settle
     */
    constr_settle,
    /**
     * m_shake
     */
    constr_m_shake,
    /**
     * gpu_settle
     */
    constr_gpu_settle,
    /**
     * gpu_shake
     */
    constr_gpu_shake

  };
   /**
    * @enum replica_exchange_interruptor_enum
    * mode switcher
    * of replica exchange
    */
  enum replica_exchange_interruptor_enum{
      /**
       * no replica exchange
       */
      replica_exchange_off = 0,
      /**
       * replica exchange with force constant
       */
      replica_exchange_force = 1,
      /**
       * replica exchange with resolution
       */
      replica_exchange_resolution = 2
  };
     /**
    * @enum rep_ex_energy_interruptor_enum
    * mode switcher
    * of the energy
    */
  enum rep_ex_energy_interruptor_enum{
      /**
       * total energy
       */
      energy_tot = 0,
      /**
       * physical energy
       */
      energy_phys = 1,
      /**
       * special energy
       */
      energy_special = 2
  };
   /**
    * @enum B_overall_enum
    * interruptor of the overall B factor
    */
  enum B_overall_enum{
      /**
       * B_overall on
       */
      B_overall_off = 0,
      /**
       * B_overall off
       */
      B_overall_on = 1,
  };
  /**
   * @enum special_loop_enum
   * special solvent loop
   */
  enum special_loop_enum{
    /**
     * no special loop
     */
    special_loop_off = 0,
    /**
     * spc loop
     */
    special_loop_spc = 1,
    /**
     * special solvent loop (generic)
     */
    special_loop_generic = 2,
    /**
     * spc loop table
     */
    special_loop_spc_table = 3
  };

  /**
   * @enum special_loop_solvent_enum
   * holds the solvent used in a special loop
   */
  enum special_loop_solvent_enum {
    /**
     * not solvent specific. use topology
     */
    sls_topo,
    /**
     * special loop spc
     */
    sls_spc
  };

  /**
   * @enum special_loop_acceleration_enum
   * holds the acceleration method
   */
  enum special_loop_acceleration_enum {
    /**
     * no acceleration. use standard loops
     */
    sla_off,
    /**
     * generic solvent properties
     */
    sla_generic,
    /**
     * hardcoded parameters
     */
    sla_hardcode,
    /**
     * tabulated forces and energies
     */
    sla_table,
    /**
     * CUDA library acceleration
     */
    sla_cuda
  };

#ifdef HAVE_HOOMD
  /**
   * @enum hoomd
   * HOOMD code settings enumeration
   */
  enum hoomd {
    unknown = -1,
    cpu = 0,  // One CPU
	gpus = 1  // All GPUs
  };
#endif

  /**
   * @enum jvalue_restr_enum
   * J-value restraints enumeration
   */
  enum jvalue_restr_enum{
    /**
     * no restraints
     */
    jvalue_restr_off = 0,
    /**
     * instantaneous restraints
     */
    jvalue_restr_inst = 1,
    /**
     * instantaneous restraints, weighted
     */
    jvalue_restr_inst_weighted = 2,
    /**
     * time-averaged restraints
     */
    jvalue_restr_av = -1,
    /**
     * time-averaged restraints, weighted
     */
    jvalue_restr_av_weighted = -2,
    /**
     * biquadratic (time averaged & instantaneous) restraints, weighted
     */
    jvalue_restr_biq_weighted = -3,
    /**
     * time-averaged restraints with no force scaling
     */
    jvalue_restr_tar_no_scaling = 0,
    /**
     * time-averaged restraints with force scaling
     */
    jvalue_restr_tar_scaling = 1,
    /**
     * biquadratic with equal weights of the two terms
     */
    jvalue_restr_biq_equal_weight = 0,
    /**
     * biquadratic with exponential weight of the average term
     */
    jvalue_restr_biq_exp_weight = 1,
    /**
     * biquadratic with zero weight of the average term
     */
    jvalue_restr_biq_zero_weight = 2
  };

    /**
   * @enum oparam_restr_enum
   * order parameter restraints enumeration
   */
  enum oparam_restr_enum {
    /**
     * no restraints
     */
    oparam_restr_off = 0,
    /**
     * time-averaged restraints
     */
    oparam_restr_av = -1,
    /**
     * time-averaged restraints, weighted
     */
    oparam_restr_av_weighted = -2,
    /**
     * time-averaged restraints (window)
     */
    oparam_restr_winav = 1,
    /**
     * time-averaged restraints (window), weighted
     */
    oparam_restr_winav_weighted = 2
  };

   /**
   * @enum rdc_restr_enum
   * RDC restraints enumeration
   */
  enum rdc_restr_enum{
    /**
     * no restraints
     */
    rdc_restr_off = 0,
    /**
     * instantaneous restraints
     */
    rdc_restr_inst = 1,
    /**
     * instantaneous restraints, weighted
     */
    rdc_restr_inst_weighted = 2,
    /**
     * time-averaged restraints
     */
    rdc_restr_av = -1,
    /**
     * time-averaged restraints, weighted
     */
    rdc_restr_av_weighted = -2,
    /**
     * biquadratic (time averaged & instantaneous) restraints
     */
    rdc_restr_biq = -3,
    /**
     * biquadratic (time averaged & instantaneous) restraints, weighted
     */
    rdc_restr_biq_weighted = -4
  };

  /**
   * @enum rdc_mode_enum
   * Method of updating RDC magnetic field vectors enumeration
   */

  enum rdc_mode_enum {
      /**
       * Energy minimisation
       */
      rdc_em = 0,
      /**
       * Stochastic dynamics
       */
      rdc_sd = 1,
      /**
       * Molecular dynamics
       */
      rdc_md = 2
  };

  /**
   * @enum rdc_type_enum
   * Type of magnetic field representation
   */

  enum rdc_type_enum {
      /**
       * Magnetic field vectors
       */
      rdc_mf = 0,
      /**
       * Alignment tensor
       */
      rdc_t = 1,
      /**
       * Spherical harmonics
       */
      rdc_sh = 2
<<<<<<< HEAD
  };
=======
  }; 

  /**
   * @enum angle_restr_enum
   * Angle restraints enumeration
   */
  enum angle_restr_enum{
    /**
     * no restraints
     */
    angle_restr_off = 0,
    /**
     * instantaneous restraints
     */
    angle_restr_inst = 1,
    /**
     * instantaneous restraints, weighted
     */
    angle_restr_inst_weighted = 2,
    /**
     * angle constraints
     */
    angle_constr = 3
  }; 
>>>>>>> 6d0c78f6


  /**
   * @enum dihedral_restr_enum
   * Dihedral restraints enumeration
   */
  enum dihedral_restr_enum{
    /**
     * no restraints
     */
    dihedral_restr_off = 0,
    /**
     * instantaneous restraints
     */
    dihedral_restr_inst = 1,
    /**
     * instantaneous restraints, weighted
     */
    dihedral_restr_inst_weighted = 2,
    /**
     * dihedral constraints
     */
    dihedral_constr = 3
  };

  /**
   * @enum integrate_enum
   * integration method
   */
  enum integrate_enum{
    /**
     * off
     */
    integrate_off = 0,
    /**
     * leap-frog
     */
    integrate_leap_frog = 1
  };

  /**
   * @enum interaction_func_enum
   * which interaction function to use.
   * if a interaction function is added, it has to be added
   * to the innerloop_template.h file as well,
   * and (of course) to the switch in the Nonbonded_Innerloop
   * and Perturbed_Nonbonded_Innerloop
   */
  enum interaction_func_enum{
    /** lj_crf_function */ lj_crf_func,
    /** lj_ls_function */ lj_ls_func,
    /** lj_function */ lj_func,
    /** pol_lj_crf_function */ pol_lj_crf_func,
    /** pol_off_lj_crf_function */ pol_off_lj_crf_func,
    /** cgrain_function (MARTINI)*/ cgrain_func,
    /** cgrain_function (GROMOS) */ cggromos_func,
    /** default */ default_func
  };

  /**
   * @enum electrostatic_method_enum
   * which electrostatic method to use
   */
  enum electrostatic_method_enum {
    /** reaction field */ el_reaction_field,
    /** Ewald */ el_ewald,
    /** particle-particle-particle mesh (P3M) */ el_p3m,
    /** smooth particle mesh Ewald */ el_spme
  };

  /**
   * @enum ls_a2_method_enum
   * how to calculate the A2 term for lattice sum self energy
   */
  enum ls_a2_method_enum {
    /** a2 and a2_tilde set to zero */ ls_a2_zero,
    /** a2_tilde exact, a2=a2_tilde */ ls_a2t_exact,
    /** a2 numerical, a2_tilde = a2 */ ls_a2_numerical,
    /** a2_tilde exact (ewald or mesh+coords), a2 numerical */ ls_a2t_exact_a2_numerical,
    /** a2_tilde averaged from mesh only, a2 numerical */ ls_a2t_ave_a2_numerical
  };

  /**
   * @enum efield_site_enum
   * determines on which site the electric field is calculated
   */
  enum efield_site_enum {
    /**
     * electric field at the atom
     */
    ef_atom = 0,
    /**
     * electric field at the carge-on-spring
     */
    ef_cos = 1
  };

  /**
   * @enum randomgenerator_enum
   * determines which random number generator is used
   */
  enum randomgenerator_enum {
    /**
     * g96 algorithm
     */
    random_g96 = 0,
    /**
     * GSL library
     */
    random_gsl = 1
  };

  /**
   * @enum posrest_enum
   * position restraints enumeration
   */
  enum posrest_enum{
    /**
     * no restraints
     */
    posrest_off = 0,
    /**
     * normal harmonic position restraints
     */
    posrest_on = 1,
    /**
     * position restraints with force constant weighted by B-factor
     */
    posrest_bfactor = 2,
    /**
     * position constraints
     */
    posrest_const = 3,
  };

  /**
   * @enum xrayrest_enum
   * xray restraints enumeration
   */
  enum xrayrest_enum {
    /**
     * no restraints
     */
    xrayrest_off = 0,
    /**
     *instantaneous xray restraints
     */
    xrayrest_inst = 1,
    /**
     *timeaveraged xray restraints
     */
    xrayrest_avg = 2,
    /**
     *biquadratic instantaneous/timeaveraged xray restraints
     */
    xrayrest_biq = 3
  };

  /**
   * @enum xrayrestmode_enum
   * xray restraints mode enumeration
   */
  enum xrayrestmode_enum {
    /**
     * restrain structure factors
     */
    xrayrest_mode_structure_factor = 0,
    /**
     * restrain electron density
     */
    xrayrest_mode_electron_density = 1
  };

  /**
   * @enum xray_symrest_enum
   * x-ray symmetry restraints enum
   */
  enum xray_symrest_enum {
    /**
     * no symmetry restraints
     */
    xray_symrest_off = 0,
    /**
     * use symmetry restraints on the individual atoms
     */
    xray_symrest_ind = 1,
    /*
     * use symmetry contraints
     */
    xray_symrest_constr = 2,
  };

  /**
   * @enum eds_enum
   * eds functional form enumeration
   */
  enum eds_enum {
    /**
     * single s parameter i.e.
     * @f$ V_R = - \left(\beta s \right)^{-1} \ln \sum_i e^{-\beta s \left(V_i-E_i^R\right)} @f$
     */
    single_s = 1,
    /**
     * pairwise s parameters i.e.
     * @f$ V_R = - \beta ^{-1} \ln \left\{
       \left[
       \sum_{i,j pairs}
       \left(
       e^{-\beta s_{ij} \left(V_i-E_i^R\right)} + e^{-\beta s_{ij} \left(V_j-E_j^R\right)}
       \right)^{1/s_{ij}}
       \right]
       \frac{1}{N-1}
       \right\}
       @f$
     */
    multi_s = 2,
    /**
     * pairwise s parameters using only (N-1) pairs
     *
     * @f$ V_R = - \beta ^{-1} \ln \left\{
       \left[
       \sum_{spec. pairs}
       \left(
       e^{-\beta s_{ij} \left(V_i-E_i^R\right)} + e^{-\beta s_{ij} \left(V_j-E_j^R\right)}
       \right)^{1/s_{ij}}
       \right]
       \frac{N}{(N-1)*2}
       \right\}
       @f$
     */
    pair_s = 3,
    /**
    * A-EDS using Emax and Emin
    */
    aeds = 4,
    /**
    * A-EDS using Emax and Emin, search for EiR
    */
    aeds_search_eir = 5,
    /**
    * A-EDS using Emax and Emin, search for Emax and Emin
    */
    aeds_search_emax_emin = 6,
    /**
    * A-EDS using Emax and Emin, search for Eir, Emax an Emin
    */
    aeds_search_all = 7,
  };

  /**
   * @enum interaction_lambda_enum
   * used to refer to interaction with their own lambda dependence
   */
  enum interaction_lambda_enum{
    /**
     * bond interaction
     */
    bond_lambda = 0,
    /**
     * angle interaction
     */
    angle_lambda = 1,
    /**
     * dihedral interaction
     */
    dihedral_lambda = 2,
    /**
     * improper interaction
     */
    improper_lambda = 3,
    /**
     * Van der Waals interaction
     */
    lj_lambda = 4,
    /**
     * Van der Waals softness value
     */
    lj_softness_lambda = 5,
    /**
     * Coulomb-reaction field interaction
     */
    crf_lambda = 6,
    /**
     * Coulomb-reaction field softness value
     */
    crf_softness_lambda = 7,
    /**
     * distance restraint interaction
     */
    disres_lambda = 8,
    /**
     * distancefield restraint interaction
     */
    disfield_lambda = 9,
    /**
     * dihedral restraint interaction
     */
    dihres_lambda = 10,
    /**
     * mass-scaling value
     */
    mass_lambda = 11,
    /**
     * angle restraint interaction
     */
    angres_lambda = 12,
    /**
     * one extra interaction for looping
     */
    last_interaction_lambda=13
  };

  /**
   * @enum nemd_enum
   * non-equilibrium molecular dynamics
   */
  enum nemd_enum {
    /**
     * don't use nemd
     */
    nemd_off = 0,
    /**
     * use nemd
     */
    nemd_on = 1
  };

  /**
   * @enum localelev_enum
   * local elevation
   */
  enum localelev_enum {
    /**
     * don't use local elevation
     */
    localelev_off = 0,
    /**
     * use local elevation
     */
    localelev_on = 1
  };

  /**
   * @enum bsleus_enum
   * do B&S-LEUS or not
   */
  enum bsleus_enum {
    /**
     * Don't use the B&S-LEUS method
     */
    bsleus_off = 0,
    /**
     * Use B&S-LEUS
     */
    bsleus_on = 1
  };

  /**
   * @enum electric_enum
   * electric field
   */
  enum electric_enum {
    /**
     * don't apply electric field
     */
    electric_off = 0,
    /**
     * apply electric field
     */
    electric_on = 1
  };

  /**
   * @enum qmmm_enum
   * do QM/MM, or not
   */
  enum qmmm_enum {
    /**
     * disable QM/MM
     */
    qmmm_off = 0,
    /**
     * enable QM/MM - mechanical embedding
     * QM charges are used for nonbonded QM-MM interaction.
     * QM atoms do not see any MM atoms.
     */
    qmmm_mechanical = 1,
    /**
     * enable QM/MM - electrostatic embedding
     * Nonbonded QM-MM interaction is modelled on QM level using
     * MM atoms as point charges. Only LJ interactions are
     * calculated clasically.
     */
    qmmm_electrostatic = 2,
    /**
     * enable QM/MM - polarisable embedding
     * Nonbonded QM-MM interaction is modelled on QM level using
     * MM atoms and their charge-on-spring as point charges.
     * Self-consistent field iteration is performed every step.
     * LJ interactions are calculated clasically.
     */
    qmmm_polarisable = 3
  };

  /**
   * @enum qm_ch_enum
   * update charges of QM atoms from the QM calculation
   * (only in mechanical embedding)
   */
  enum qm_ch_enum {
    /**
     * use constant charges from the topology
     */
    qm_ch_constant = 0,
    /**
     * update charges every step
     */
    qm_ch_dynamic = 1
  };

  /**
   * @enum qm_lj_enum
   * apply LJ between QM atoms
   */
  enum qm_lj_enum {
  /**
     * don't apply LJ dispersion between QM atoms
     */
    qm_lj_off = 0,
    /**
     * apply LJ dispersion between QM atoms
     */
    qm_lj_on = 1
  };

  /**
   * @enum qm_constr_enum
   * keep distance constraints within QM zone
   */
  enum qm_constr_enum {
  /**
     * remove constraints in QM zone
     */
    qm_constr_off = 0,
    /**
     * keep constraints in QM zone
     */
    qm_constr_on = 1
  };

  /**
   * @enum qmmm_software_enum
   * which QM software to use
   */
  enum qm_software_enum {
    /**
     * use MNDO
     */
    qm_mndo = 0,
    /**
     * use Turbomole
     */
    qm_turbomole = 1,
    /**
     * use DFTB
     */
    qm_dftb = 2,
      /**
       * use MOPAC
       */
    qm_mopac = 3,
      /**
       * use Gaussian
       */
    qm_gaussian = 4
  };

  /**
   * @class Parameter
   * input parameters.
   */
  class Parameter
  {
  public:
    Parameter() : title(GROMOSXX) {
        develop.develop = false;
    }

    /**
     * title of the simulation (from the input file)
     */
    std::string title;

    /**
     * @struct system_struct
     * system block
     */
    struct system_struct
    {
      /**
       * Constructor.
       * Default values:
       * - npm 1 (1 solute)
       * - nsm 0 (no solvent)
       */
      system_struct() : npm(1), nsm(0) {}

      /**
       * Number of protein molecules
       */
      int npm;
      /**
       * Number of solvent molecules
       */
      int nsm;
    } /** the system paramters */ system;

    /**
     * @struct minimise_struct
     * minimise block
     */
    struct minimise_struct
    {
      /**
       * Constructor.
       * Default values:
       * - ntem 0      (no energy minimisation)
       * - ncyc 0      (number of steps before resetting of conjugate-gradient search direction)
       * - dele 0.0001 (minimal energy difference)
       * -             (conjugate-gradient - RMS force threshold)
       * - dx0  0.1    (initial step size)
       * -             (conjugate-gradient - initial and minimum step size)
       * - dxm  0.5    (maximum step size)
       * - nmin 1      (at least 1 step)
       * - flim 0.0    (no force limitation)
       * - cgim 3      (conjugate-gradient - maximum number of interpolations)
       * - cgic 1e-3   (conjugate-gradient - displacement threshold after interpolation)
       */
      minimise_struct() : ntem(0), ncyc(0), dele(0.0001),
			  dx0(0.1), dxm(0.5), nmin(1), flim(0.0), cgim(3), cgic(1e-3)
      {}
      /**
       * minimisation method.
       */
      int ntem;
      /**
       * cycle numbers.
       */
      int ncyc;
      /**
       * minimum energy criterion.
       */
      double dele;
      /**
       * starting step size.
       */
      double dx0;
      /**
       * maximum step size.
       */
      double dxm;
      /**
       * minimum number of steps.
       */
      int nmin;
      /**
       * force limit.
       */
      double flim;
      /**
       * maximum interpolations.
       */
      int cgim;
      /**
       * interpolation displacement threshold.
       */
      double cgic;

    } /** energy minimisation parameters */ minimise;

    /**
     * @struct start_struct
     * start block
     */
    struct start_struct
    {
      /**
       * Constructor.
       * Default values:
       * - shake_pos                false  (no initial SHAKE of positions)
       * - shake_vel                false  (no initial SHAKE of velocities)
       * - remove_com_translation   false  (no initial removal of COM translation)
       * - remove_com_rotation      false  (no initial removal of COM rotation)
       * - generate_velocities      false  (no generation of initial velocities)
       * - read_nosehoover_chains   true   (read them from configuration)
       * - read_nosehoover_barostat true   (read them from configuration)
       * - read_rottrans            true   (read initial setting of positions
       *                                    and orientations for rot-trans constraints)
       * - read_lattice_shifts      true   (read initial lattice shifts)
       * - ig                       0      (random number seed)
       * - tempi                    0.0    (temperature to generate initial velocities)
       */
      start_struct() : shake_pos(false), shake_vel(false),
                       remove_com_translation(false), remove_com_rotation(false),
		       generate_velocities(false), ig(0), tempi(0.0),
                       read_nosehoover_chains(true), read_nosehoover_barostat(true),
                       read_rottrans(true), read_lattice_shifts(true) {}

      /**
       * shake initial positions
       */
      bool shake_pos;
      /**
       * shake initial velocities
       */
      bool shake_vel;
      /**
       * COM translation removal.
       */
      bool remove_com_translation;
      /**
       * COM rotation removal.
       */
      bool remove_com_rotation;
      /**
       * generate velocities.
       */
      bool generate_velocities;
      /**
       * Random number seed
       */
      unsigned int ig;
      /**
       * Initial temperature
       */
      double tempi;
      /**
       * Read Nose-Hoover Chain variables from configuration or reset them
       */
      bool read_nosehoover_chains;
      /**
       * Read Nose-Hoover Chain barostat variables from configuration or reset them
       */
      bool read_nosehoover_barostat;
      /**
       * Read initial setting of positions and orientations for roto-translational
       * constraints from configuration or reset them
       */
      bool read_rottrans;
      /**
       * Read initial lattice shifts from configuration
       */
      bool read_lattice_shifts;
    } /** startup parameters */ start;

    /**
     * @struct step_struct
     * step block
     */
    struct step_struct
    {
      /**
       * Constructor
       * Default values:
       * - number_of_steps  0
       * - t0               0.0 (initial time)
       * - dt               0.0 (time step)
       */
      step_struct() : number_of_steps(0), t0(0.0), dt(0.0) {}

      /**
       * Number of steps
       */
      int number_of_steps;
      /**
       * initial time
       */
      double t0;
      /**
       * time step
       */
      double dt;
    } /** (time) step paramters */ step;

    /**
     * @struct boundary_struct
     * BOUNDARY block
     */
    struct boundary_struct
    {
      /**
       * Constructor
       * Default values:
       * - boundary math::vacuum
       * - dof_to_subtract 0
       */
      boundary_struct() : boundary(math::vacuum), dof_to_subtract(0) {}

      /**
       * NTB switch
       */
      math::boundary_enum boundary;
      /**
       * Number of degrees of freedom subtracted for temperature
       * NDFMIN switch
       */
      int dof_to_subtract;
    } /** boundary parameters */ boundary;

    /**
     * @struct multibath_struct
     * multibath block
     */
    struct multibath_struct
    {
      /**
       * Constructor
       * Default values:
       * - couple false (no temperature coupling)
       * - found multibath false
       * - found tcouple false
       * - algorithm 0 (weak coupling)
       */
      multibath_struct() : couple(false), found_multibath(false), found_tcouple(false), algorithm(0) {}

      /**
       * do temperature coupling?
       */
      bool couple;
      /**
       * ready made multibath
       */
      Multibath multibath;
      /**
       * tcouple struct
       * is translated to the multibath before the
       * configuration / topology is read in.
       */
      struct tcouple_struct
      {
	/**
	 * Constructor
	 * Default values:
	 * - ntt     0    (no temperature coupling)
	 * - temp0 300    (300 K)
	 * - tau     0.1  (coupling time)
	 */
	tcouple_struct(){
	  ntt[0] = ntt[1] = ntt[2] = 0;
	  temp0[0] = temp0[1] = temp0[2] = 300.0;
	  tau[0] = tau[1] = tau[2] = 0.1;
	}

	/**
	 * ntt array
	 */
	int ntt[3];
	/**
	 * temp0
	 */
	double temp0[3];
	/**
	 * tau
	 */
	double tau[3];
      } /** TCOUPLE paramter */ tcouple;

      /**
       * have multibath
       */
      bool found_multibath;
      /**
       * have tcouple
       */
      bool found_tcouple;
      /**
       * algorithm?
       *  0 : berendsen
       *  1 : Nose-Hoover
       * >1 : Nose-Hoover-Chains
       */
      int algorithm;

    } /** temperature coupling parameters */ multibath;

    /**
     * @struct pcouple_struct
     * PCOUPLE block
     */
    struct pcouple_struct
    {
      /**
       * Constructor
       * Default values:
       * - scale pcouple_off   (no pressure coupling)
       * - calculate false     (no pressure calculation)
       * - virial no_virial    (no virial calculation)
       * - pres0 diag(0.06102) (1atm in Gromos96 units)
       * - tau 0.5
       * - compressibility 0.000751
       */
      pcouple_struct()
      {
	scale=math::pcouple_off;
	calculate=false;
	virial=math::no_virial;
	pres0 = 0.0;
	pres0(0,0) = pres0(1,1) = pres0(2,2) = 0.06102;
	tau = 0.5;
	compressibility = 0.000751;
        x_semi = y_semi = z_semi = 1;
      }
      /**
       * calculate pressure?
       */
      bool calculate;
      /**
       * scale pressure?
       */
      math::pressure_scale_enum scale;
      /**
       * virial type
       */
      math::virial_enum virial;
      /**
       * reference pressure
       */
      math::Matrix pres0;
      /**
       * pressure coupling relaxation time
       */
      double tau;
      /**
       * isothermal compressibility
       */
      double compressibility;
      /**
       * semianisotropic couplings
       */
      int x_semi, y_semi, z_semi;
    } /** pressure coupling parameters */ pcouple;

    /**
     * @struct centreofmass_struct
     * CENTREOFMASS block
     */
    struct centreofmass_struct
    {
      /**
       * Constructor
       * Default values:
       * - skip_step 0         (number of steps to skip between removal of com motion)
       * - remove_rot false    (remove center of mass rotation)
       * - remove_trans false  (remove center of mass translation)
       */
      centreofmass_struct() : skip_step(0), remove_rot(false), remove_trans(false) {}

      /**
       * NSCM parameter
       */
      int skip_step;
      /**
       * remove angular momentum.
       */
      bool remove_rot;
      /**
       * remove translational momentum.
       */
      bool remove_trans;

    } /** centre of mass motion removal parameters */ centreofmass;

    /**
     * @struct print_struct
     * PRINT block
     */
    struct print_struct
    {
      /**
       * Constructor
       * Default values:
       * - stepblock 0               (no printing of energies)
       * - centreofmass 0            (no printing of centre of mass information)
       * - monitor_dihedrals false   (do not monitor dihedral angle transitions)
       */
      print_struct() : stepblock(0), centreofmass(0), monitor_dihedrals(0) {}

      /**
       * print stepblock
       */
      int stepblock;
      /**
       * print centre of mass
       */
      int centreofmass;
      /**
       * dihedral angle transitions
       */
      int monitor_dihedrals;
    } /** output parameters */ print;

    /**
     * @struct write_struct
     * WRITE block
     */
    struct write_struct
    {
      /**
       * Constructor
       * Default values:
       * - position 0        (write position trajectory)
       * - velocity 0        (write velocity trajectory)
       * - force    0        (write force trajectory)
       * - energy   0        (write energy trajectory)
       * - free_energy 0     (write energy lambda derivative trajectory)
       * - block_average 0   (write block averaged energy trajectories)
       * - position_solute_only false (write solute and solvent)
       * - velocity_solute_only false (write solute and solvent)
       * - force_solute_only false (write solute and solvent)
       * - energy_index 0    (don't write minimum energy trajectory)
       */
      write_struct() : position(0), velocity(0), force(0), energy(0), free_energy(0),
		       block_average(0), position_solute_only(false),
                       velocity_solute_only(false), force_solute_only(false),
                       energy_index(0) {}

      /**
       * position.
       */
      int position;
      /**
       * velocity.
       */
      int velocity;
      /**
       * force
       */
      int force;
      /**
       * energy
       */
      int energy;
      /**
       * free energy.
       */
      int free_energy;
      /**
       * block averages.
       */
      int block_average;
      /**
       * write solute only for position trajectory
       */
      bool position_solute_only;
      /**
       * write solute only for velocity trajectory
       */
      bool velocity_solute_only;
      /**
       * write solute only for force trajectory
       */
      bool force_solute_only;
      /**
       * index of the energy array taken to write minimum energy
       * trajectory
       */
      int energy_index;

    } /** write out paramters (trajectories) */ write;

    /**
     * @struct constraint_struct
     * SHAKE block
     */
    struct constraint_struct
    {
      /**
       * Constructor
       * Default values:
       * - ntc = 1
       */
      constraint_struct() : ntc(1) {}

      /**
       * NTC parameter (off=1, hydrogens=2, all=3, specified=4)
       * specified shakes everything in the constraint block in the topology.
       * hydrogens or all add the bonds containing hydrogens or all bonds to
       * the constraint block and shake those.
       */
      int ntc;
      /**
       * @struct constr_param_struct
       * constraint parameter for
       * solute and solvent.
       */
      struct constr_param_struct
      {
	/**
	 * Constructor
	 * Default values:
	 * - algorithm constr_off
	 * - shake_tolerance 0.0001
	 * - lincs_order 4
	 * - flexshake_readin false
	 * - flexshake_mode 0
	 */
	constr_param_struct()
	  : algorithm(constr_off),
	    shake_tolerance(0.0001),
	    lincs_order(4),
	    flexshake_readin(false),
	    flexshake_mode(0)
	{}

	/**
	 * constraint algorithm to use.
	 */
	constr_enum algorithm;
	/**
	 * SHAKE tolerance
	 */
	double shake_tolerance;
	/**
	 * LINCS order.
	 */
	int lincs_order;
	/**
	 * read flexible constraint information
	 * from configuration file.
	 */
	bool flexshake_readin;
	/**
	 * mode of flexible constraints.
	 * - 0: kinetic and potential energy, approximate (standard)
	 * - 1: only potential energy, approximate
	 * - 2: kinetic and potential energy, exact (but not conservative)
	 * - 3: only potential energy, exact (conservative ???)
	 */
	int flexshake_mode;
    /**
     * Number of GPUs
     */
    unsigned int number_gpus;
    /**
     * GPU IDs
     */
    std::vector<int> gpu_device_number;
      };
      /**
       * parameter for solute.
       */
      constr_param_struct solute;
      /**
       * parameter for solvent.
       */
      constr_param_struct solvent;

    } /** Constraint method parameters */ constraint;

    /**
     * @struct force_struct
     * FORCE block
     */
    struct force_struct
    {
      /**
       * Constructor
       * Default values:
       * - bond 1
       * - angle 1
       * - improper 1
       * - dihedral 1
       * - crossdihedral 1
       * - nonbonded 1
       * - energy_group empty
       * - special_loop -1
       * - interaction function lj_crf_func
       * - force_groups false
       */
      force_struct() : bond(1), angle(1), improper(1),
		       dihedral(1), crossdihedral(1), nonbonded_vdw(1),
		       nonbonded_crf(1), special_loop(special_loop_off),
		       interaction_function(lj_crf_func),
		       force_groups(false)
      {}

      /**
       * bonds?
       */
      int bond;
      /**
       * angles?
       */
      int angle;
      /**
       * improper?
       */
      int improper;
      /**
       * dihedral?
       */
      int dihedral;
      /**
       * crossdihedral?
       */
      int crossdihedral;
      /**
       * nonbonded van der Waals?
       */
      int nonbonded_vdw;
      /**
       * nonbonded Coulomb and reaction field?
       */
      int nonbonded_crf;
      /**
       * Energy groups
       */
      std::vector<unsigned int> energy_group;
      /**
       * special loops
       */
      int special_loop;
      /**
       * nonbonded interaction function
       */
      interaction_func_enum interaction_function;
      /**
       * use energy groups also for forces
       */
      bool force_groups;

    } /** Force(field) parameters */ force;

#ifdef HAVE_HOOMD
	/**
	 * @strict hoomd_struct
	 * HOOMD block
	 */
	struct hoomd_struct
	{
		hoomd_struct() : processor(unknown) {}
	    ~hoomd_struct() {}
		enum hoomd processor;
	} /** Hoomd parameter */ hoomd;
#endif

    /**
     * @struct plist_struct
     * PLIST block
     */
    struct plist_struct
    {
      /**
       * Constructor
       * Default values:
       * - grid 0
       * - skip_step 5
       * - cutoff_short 0.8
       * - cutoff_long 1.4
       * - grid_size 0.4
       * - atomic_cutoff false
       */
      plist_struct() : grid(0), skip_step(5), cutoff_short(0.8),
		       cutoff_long(1.4), grid_size(0.4),
		       atomic_cutoff(false), print(false) {}

      /**
       * algorithm.
       */
      int grid;
      /**
       * skip step
       */
      int skip_step;
      /**
       * short range cutoff
       */
      double cutoff_short;
      /**
       * long range cutoff
       */
      double cutoff_long;
      /**
       * grid size
       */
      double grid_size;
      /**
       * atomic cutoff
       */
      bool atomic_cutoff;

      /**
       * print the pairlist
       */
      bool print;

    } /** Pairlist method parameters */ pairlist;

    /**
     * @struct nonbonded_struct
     * NONBONDED block
     */
    struct nonbonded_struct
    {
      /**
       * Constructor
       * Default values:
       * - rf_epsilon 66 (spc water)
       * - rf_kappa    0
       * - rf_cutoff 1.4
       * - selfterm_excluded_atoms 1 (selfterm considered)
       * - rf_excluded true (new standard)
       * - epsilon     1
       */
      nonbonded_struct() :
        method(el_reaction_field),
        lserf(false),
        rf_kappa(0.0),
        rf_cutoff(1.4),
        rf_epsilon(66.0),
        selfterm_excluded_atoms(1),
        ls_charge_shape(-1),
        ls_charge_shape_width(0.27),
        ls_calculate_a2(ls_a2_zero),
        ls_a2_tolerance(0.0001),
        ls_epsilon(66.0),
        ewald_max_k_x(10),
        ewald_max_k_y(10),
        ewald_max_k_z(10),
        ewald_kspace_cutoff(0.8),
        p3m_grid_points_x(10),
        p3m_grid_points_y(10),
        p3m_grid_points_z(10),
        p3m_charge_assignment(0),
        p3m_finite_differences_operator(0),
        p3m_mesh_alias(0),
        spme_bspline(0),
        accuracy_evaluation(0),
        influence_function_rms_force_error(0.001),
        influence_function_read(false),
        influence_function_write(false),
        lj_correction(false),
        lj_solvent_density(997.0),
        rf_excluded(true),
        epsilon(1.0) {}

      /**
       * method for longrange electrostatics
       */
      electrostatic_method_enum method;
      /**
       * using lattice-sum emulated reaction field (LSERF)?
       */
      bool lserf;
      /**
       * inverse debye scrining length
       */
      double rf_kappa;
      /**
       * reaction field cutoff
       */
      double rf_cutoff;
      /**
       *reaction field permittivity
       */
      double rf_epsilon;
      /**
       * self term of the excluded atoms for reaction field
       */
      int selfterm_excluded_atoms;
      /**
       * lattice-sum charge shaping function
       */
      int ls_charge_shape;
      /**
       * lattice-sum charge shaping function width
       */
      double ls_charge_shape_width;
      /**
       * lattice-sum A2 calculation
       */
      ls_a2_method_enum ls_calculate_a2;
      /**
       * lattice-sum A2 tolaerance
       */
      double ls_a2_tolerance;
      /**
       * lattice-sum external permittivity
       */
      double ls_epsilon;
      /**
       * ewald maximum k compontents
       */
      int ewald_max_k_x;
      int ewald_max_k_y;
      int ewald_max_k_z;
      /**
       * ewald k-space cut-off
       */
      double ewald_kspace_cutoff;
      /**
       * p3m number of grid points
       */
      int p3m_grid_points_x;
      int p3m_grid_points_y;
      int p3m_grid_points_z;
      /**
       * p3m charge assignment function
       */
      int p3m_charge_assignment;
      /**
       * p3m order of mesh finite-difference operator
       */
      int p3m_finite_differences_operator;
      /**
       * p3m number of mesh alias vectors consideres
       */
      int p3m_mesh_alias;
      /**
       * oder of SPME B-spline function
       */
      int spme_bspline;
      /**
       * accuracy evaluation
       */
      int accuracy_evaluation;
      /**
       * rms force error
       */
      double influence_function_rms_force_error;
      /**
       * read influence function from file
       */
      bool influence_function_read;
      /**
       * write influence function to conf
       */
      bool influence_function_write;
      /**
       * longrange LJ correction
       */
      bool lj_correction;
      /**
       * solvent density
       */
      double lj_solvent_density;
      /**
       * RF contribution of excluded atoms
       */
      bool rf_excluded;
      /**
       * Epsilon 1 within the cutoff.
       * in GROMOS this is hardcoded to be 1;
       * we do so in In_Parameter
       */
      double epsilon;
    } nonbonded;
    /**
     * @struct posrest_struct
     * POSITONRES block
     */
    struct posrest_struct
    {
      /**
       * Constructor
       * Default values:
       * - posrest 0 (no position restraints)
       * - read true
       * - force_constant 10000
       */
      posrest_struct() : posrest(posrest_off), read(true), force_constant(1E4),
                         scale_reference_positions(false) {}

      /**
       * posrest
       */
      posrest_enum posrest;
      /**
       * read from specification file (otherwise from startup file)
       */
      bool read;
      /**
       * CPOR
       */
      double force_constant;
      /**
       * scale reference positions.
       */
      bool scale_reference_positions;
    } /** Position restraint parameters */ posrest;



    /**
     * @struct xrayrest_struct
     * XRAYRES block (for xrayrest and force_constant)
     *
     * spacegroup, cell-values, resolution, bfactor filled by in_xray.cc
     */
    struct xrayrest_struct {

/**
       * Constructor
       * Default values:
       * - xrayrest 0 (no xray restraints)
       * - mode 0 (structure factor)
       * - local_elevatin false
       * - force_constant 10000
       * - write 0
       * - writexmap 0
       * - tau 0
       * - spacegroup "P 1"
       * - resolution 1.0
       * - readavg 0
       * - to_angstrom 10.0
       * - symrest (off)
       * - sym_force_constant 0.0
       * - sym_spacegroup "P 1"
       */
      xrayrest_struct() : xrayrest(xrayrest_off),
      mode(xrayrest_mode_structure_factor),
      local_elevation(false),
      force_constant(1E4),
      tau(0),
      write(0),
      writedensity(0),
      writexmap(0),
      spacegroup("P 1"),
      resolution(1.0),
      readavg(0),
      to_angstrom(10.0),
      symrest(xray_symrest_off),
      sym_force_constant(0.0),
      sym_spacegroup("P 1") {
      }

      /**
       * xrayrest
       */
      xrayrest_enum xrayrest;
      /**
       * restraining mode
       */
      xrayrestmode_enum mode;
      /**
       * local elevation
       */
      bool local_elevation;
      /**
       * CXR
       */
      double force_constant;
      /**
       * CXTAU
       */
      double tau;
      /**
       * NTWXR
       */
      unsigned int write;
      /**
       * NTWDE
       */
      unsigned int writedensity;
      /**
       * NTXMAP
       */
      unsigned int writexmap;
      /**
       * spacegroup
       */
      std::string spacegroup;
      /**
       * scattering resolution
       */
      double resolution;
      /**
       * decision-boolean for reading averages or not
       */
      bool readavg;
      /**
       * converison factor for length unit to angstrom
       */
      double to_angstrom;
      /**
       * do symmetry restraints?
       */
      xray_symrest_enum symrest;
      /**
       * force constant for symmetry restraints
       */
      double sym_force_constant;
      /**
       * symmetry spacegroup
       */
      std::string sym_spacegroup;
/**
       * @struct bfactor_struct
       * B factor settings structure
       * default value:
       * - step 0: don't fit B factors
       * - terminate_iterations 10
       * - terminate_gradient 0.1
       * - max 1.0
       * - min 0.001
       */
      struct bfactor_struct {
        bfactor_struct() : init(true),
        step(0),
        terminate_iterations(10),
        terminate_gradient(0.1),
        max(1.0),
        min(0.001) {
        }
        /**
         * init them from topology
         */
        bool init;
        /**
         * fit B factors every step
         */
        int step;
        /**
         * terminate after the number of iterations
         */
        int terminate_iterations;
        /**
         * terminate after |gradient| &lt; value
         */
        double terminate_gradient;
        /**
         * maximum B-factor
         */
        double max;
        /**
         * minimum B-factor
         */
        double min;
        /**
         * B factor groups
         */
        std::vector<std::set<unsigned int> > groups;
      } /** B factor settings */ bfactor;
     /**
     * @struct replica_exchange_parameters_struct
     * default values:
      * -no replica exchange
      * -minimum value set to 0.0
      * -maximum value set to 0.0
     */
      struct replica_exchange_parameters_struct
    {
        replica_exchange_parameters_struct() :
        switcher(replica_exchange_off),
        lambda_dependant_min(0.0),
        lambda_dependant_max(0.0),
        energy_switcher(energy_tot)
        {
        }
        /**
         *replica exchange switcher
         */
        replica_exchange_interruptor_enum switcher;
        /**
         * minimal force constant
         */
        double lambda_dependant_min;
        /**
         * maximal force constant
         */
        double lambda_dependant_max;
        /**
         *switcher for the energy
         */
        rep_ex_energy_interruptor_enum energy_switcher;
     }replica_exchange_parameters;
      /**
     * @struct overall_bfactor_struct
     * default values: 0
     */
     struct overall_bfactor_struct
    {
        overall_bfactor_struct() :
        B_overall_switcher(B_overall_off), init(0.0)
        {
        }
        /**
         * overall B factor switching
         */
        B_overall_enum B_overall_switcher;
        /**
         * initial value (read from specification file)
         */
        double init;
        /**
         * terminate after the number of iterations
         */
        int terminate_iterations;
        /**
         * terminate after |gradient| &lt; value
         */
        double terminate_gradient;
     }overall_bfactor;
     /**
     * @struct structure_factor_calculation_struct
     * default values:
     */
      struct structure_factor_calculation_struct
    {
        structure_factor_calculation_struct() :
        atom_move_tolerance(0.0),
        steps_nb_constant(1)
        {
        }
        /**
         * tolerance for atom move
         */
        double atom_move_tolerance;
        /**
         * every how many steps
         */
        unsigned int steps_nb_constant;
     } structure_factor_calculation;
    } /** Xray restraint parameters */ xrayrest;
     /**
     * @struct distanceres_struct
     * DISTANCERES block
     */
    struct distanceres_struct
    {
      /**
       * Constructor
       * Default values:
       * - distanceres 0 (no distance restraints)
       * - K 0
       * - r_linear 0
       * - tau 10
       * - read 0
       * - write 0
       */

      distanceres_struct()
	: distanceres(0),
	  K(0),
	  r_linear(0),
	  tau(10),
	  read(0),
	  virial(0),
	  forcescale(0),
          write(0)
      {
      }

      /**
       * distance restraints on/off
       */
      int distanceres;

      /**
       * force constant K
       */
      double K;

      /**
       * distance where potential gets linear
       */
      double r_linear;

      /**
       * memory time for time averaging
       */
      double tau;

      /**
       * read on/off (not supported)
       */
      bool read;

      /**
       * compute virial contribution
       */
      unsigned int virial;

      /**
       * force scaling according to equation 8.17
       */
      unsigned int forcescale;

      /**
       * write on/off
       */
      unsigned int write;

    }/** Distance restraints parameters */ distanceres;
     /**
     * @struct distancefield_struct
     * DISTANCEFIELD block
     */
    struct distancefield_struct
    {
      /**
       * Constructor
       * Default values:
       * - distancefield 0 (no distance restraints)
       * - grid 0
       * - proteinoffset 0
       * - proteincutoff 0
       * - smooth 0
       * - r_l 0
       * - write 0
       * - update 1
       */

      distancefield_struct()
	: distancefield(0),
	  grid(0),
	  proteinoffset(0),
	  proteincutoff(0),
	  smooth(0),
          r_l(0),
          write(0),
          printgrid(false),
	  update(1),
          protect(0)
      {
      }

      /**
       * distance field restraints on/off
       */
      int distancefield;
      /**
       * grid length
       */
      double grid;
      /**
       * protein offset as penalty
       */
      double proteinoffset;
      /**
       * cutoff to determine gridpoints within the protein
       */
      double proteincutoff;
      /**
       * flag to smoothen the forces
       */
      int smooth;
      /**
       * distance where potential gets linear
       */
      double r_l;
      /**
       * write on/off
       */
      unsigned int write;
      /**
       * print the final grid to file
       */
      bool printgrid;
      /**
       * update frequency
       */
      int update;
      /**
       * radius around the zero-grid-point which is protected
       * from being flagged as protein
       */
      double protect;
    }/** Distancefield restraints parameters */ distancefield;

    /**
     * @struct angrest_struct
     * DIHREST block
     */
    struct angrest_struct
    {
      /**
       * Constructor
       * Default values:
       * - angrest 0 (no angle restraints)
       * - K 0
       */
      angrest_struct()
	: angrest(angle_restr_off),
	  K(0.0),
	  virial(0),
          write(0) {}
      
      /** 
       * angle restraints
       * method:
       * - 0: off
       * - 1: uniform K
       * - 2: K * Ki (weight by Ki in angle restraint file)
       * - 3: constraints
       */
      angle_restr_enum angrest;
      
      /**
       * force constant K
       */
      double K;
      
       /**
       * compute virial contribution
       */
      unsigned int virial;
      
      /**
       * write on/off
       */
      unsigned int write;
      
      /**
       * tolerance 
       */
      double tolerance;

    }/** angle restraint parameters */ angrest;

    /**
     * @struct dihrest_struct
     * DIHREST block
     */
    struct dihrest_struct
    {
      /**
       * Constructor
       * Default values:
       * - dihrest 0 (no dihedral restraints)
       * - K 0
       */
      dihrest_struct()
	: dihrest(dihedral_restr_off),
	  K(0.0),
	  phi_lin(0.0),
	  virial(0),
          write(0) {}

      /**
       * dihedral restraints
       * method:
       * - 0: off
       * - 1: uniform K
       * - 2: K * Ki (weight by Ki in dihedral restraint file)
       * - 3: constraints
       */
      dihedral_restr_enum dihrest;
      
      /**
       * force constant K
       */
      double K;
      
      /**
       * deviation larger phi_lin leads to linear potential
       */
      double phi_lin;
      
       /**
       * compute virial contribution
       */
      unsigned int virial;
      
      /**
       * write on/off
       */
      unsigned int write;

      /**
       * tolerance
       */
      double tolerance;

<<<<<<< HEAD
=======
      
>>>>>>> 6d0c78f6
    }/** dihedral restraint parameters */ dihrest;

    /**
     * @struct perturb_struct
     * PERTURB block
     */
    struct perturb_struct
    {
      /**
       * Constructor
       * Default values:
       * - perturbation false
       * - lambda 0
       * - lambda_exponent 1
       * - dlamt 0
       * - scaling false
       * - scaled_only false
       * - soft_lj 0.0
       * - soft_crf 0.0
       */
      perturb_struct() : perturbation(false), read_initial(false),
                         lambda(0), lambda_exponent(1),
			 dlamt(0), scaling(false), scaled_only(false),
			 soft_vdw(0.0), soft_crf(0.0), perturbed_par(false) {}

      /**
       * perturbation?
       */
      bool perturbation;
      /**
       * read initial lambda from configuration
       */
      bool read_initial;
      /**
       * lambda
       */
      double lambda;
      /**
       * lambda exponent
       */
      int lambda_exponent;
      /**
       * change of lambda per time unit (you call it picosecond)
       */
      double dlamt;
      /**
       * scaling?
       */
      bool scaling;
      /**
       * perturb only scaled interactions.
       */
      bool scaled_only;
      /**
       * soft van der Waals interaction
       */
      double soft_vdw;
      /**
       * soft crf interaction
       */
      double soft_crf;
      /**
       * will be set to true if any perturbed parameter
       * is read in read_special  or read_topology
       */
      bool perturbed_par;

    } /** Perturbation parameters */ perturbation;

    /**
     * @struct jvalue_struct
     * j-value restraint parameters.
     */
    struct jvalue_struct
    {
      /**
       * Constructor
       * Default values:
       * - mode restr_off
       * - le 0
       * - tau 0
       * - ngrid 1
       * - K 1.0
       * - delta 0.0
       * - read_av false
       * - write 0
       */
      jvalue_struct()
	: mode(jvalue_restr_off),
	  le(0),
	  tau(0.0),
	  ngrid(1),
	  K(1.0),
	  delta(0.0),
          tarfscale(0),
          biqweight(0),
	  read_av(false),
          write(0)
      {
      }
      /**
       * restraining mode.
       */
      jvalue_restr_enum mode;
      /**
       * local elevation restraining
       */
      int le;
      /**
       * coupling time.
       */
      double tau;
      /**
       * number of local elevation grid points
       */
      int ngrid;
      /**
       * force constant
       * (multiplied by individual restraint weighting)
       */
      double K;
      /**
       * no elevation of potential if J is whitin delta to J0
       */
      double delta;
      /**
       * force scaling in time-averaged restraining
       */
      unsigned int tarfscale;
      /**
       * weighting of the two terms in biquadratic restraining
       */
      unsigned int biqweight;
       /**
       * read averages.
       */
      bool read_av;
      /**
       * write averages and LE grid to special trajectory avery n-th step
       */
      unsigned int write;
    } /** jvalue-parameters */ jvalue;

    /**
     * @struct pscale_struct
     * periodic scaling parameters.
     */
    struct pscale_struct
    {
      /**
       * Constructor
       * Default values:
       * - jrest false
       * - KDIH 1.0
       * - KJ 1.0
       * - T 1.0
       * - difference 1.0
       * - ratio 1.0
       * - read_data false
       */
      pscale_struct() : jrest(false), KDIH(1.0), KJ(1.0), T(1.0), difference(1.0), ratio(1.0), read_data(false)
      {
      }

      /**
       * do J-Value restraints dependent periodic scaling?
       */
      bool jrest;
      /**
       * maximum scaling factor for the dihedral interaction force constant
       */
      double KDIH;
      /**
       * maximum scaling factor for the J-Value interaction force constant
       */
      double KJ;
      /**
       * periodicity of the consine scaling function.
       */
      double T;
      /**
       * difference in J that starts a scaling.
       */
      double difference;
      /**
       * ration between non-scaled and scaled time
       */
      double ratio;
      /**
       * read data for continuous runs
       */
      bool read_data;

    } /** pscale parameters */ pscale;

    /**
     * @struct rottrans_struct
     * rotational translational constraints
     */
    struct rottrans_struct
    {
      /**
       * Constructor
       * Default values:
       * - rottrans false
       * - last 0
       */
      rottrans_struct() : rottrans(false), last(0)
      {
      }
      /**
       * apply rotational translational constraints?
       */
      bool rottrans;
      /**
       * last atom to be roto-translationally constrained
       */
      int last;
    } /** rottrans parameters */ rottrans;

    /**
     * @struct replica_struct
     * information to do replica-exchange simulations
     */
    struct replica_struct
    {
      /**
       * Constructor
       * Default values:
       * - num_T 0
       * - num_l 0
       * - num_eoff 0
       * - temperature \<empty\>
       * - scale (false)
       * - lambda \<empty\>
       * - dt \<empty\>
       * - trials 0
       * - equilibrate 0
       * - cont 0
       */
      replica_struct() : retl(false), num_T(0), num_l(0), scale(false), trials(0),
                         equilibrate(0), cont(0)
      {
      }
      /**
       * Shall a Replica_exchange Temperature or lambdaDep simulation be exectued
       */
      bool retl;
      /**
       * number of replicas with different temperature
       */
      int num_T;
      /**
       * number of replicas with different lambdas
       */
      int num_l;
      /**
       * temperatures
       */
      std::vector<double> temperature;
      /**
       * scale
       */
      bool scale;
      /**
       * lambdas
       */
      std::vector<double> lambda;
      /**
       * time step to use when running at corresponding lambda
       */
      std::vector<double> dt;
      /**
       * trial moves
       */
      int trials;
      /**
       * equilibrate: no switching for the first N trials
       */
      int equilibrate;
      /**
       * do continuation run
       */
      int cont;

    } /** replica exchange parameters */ replica;

    /**
     * @struct cgrain_struct
     * coarse grain potential
     */
    struct cgrain_struct
    {
      /**
       * Constructor
       * Default values:
       * - level (0)
       * - EPS (20.0)
       * - EPSM (20.0)
       */
      cgrain_struct()
	: level(0), EPS(20.0), EPSM(20.0)
      {
      }
      /**
       * do coarse graining
       * - 0 atomistic (off)
       * - 1 coarse-graining using MARTINI model (on)
       * - 2 coarse-graining using GROMOS model (on)
       * - 3 mixed-graining using GROMOS model (on)
       */
      int level;
      /**
       * EPS for the pure CG coulomb
       */
      double EPS;
      /**
       * EPS for the mixed FG-CG coulomb
       */
      double EPSM;
    } /** coarse grain parameters */ cgrain;

    /**
     * @struct multicell_struct
     * multiple unit cell simulations
     */
    struct multicell_struct
    {
      /**
       * Constructor
       * Default values:
       * - multicell false
       * - x 1
       * - y 1
       * - z 1
       */
      multicell_struct() : multicell(false), x(1), y(1), z(1)
      {
      }
      /**
       * do multicell
       */
      bool multicell;
      /**
       * multiples in x direction
       */
      int x;
      /**
       * multiples in y direction
       */
      int y;
      /**
       * multiples in z direction
       */
      int z;
    } /** multicell parameter */ multicell;

    /**
     * @struct analyze_struct
     * re-analyze trajectory
     */
    struct analyze_struct
    {
      /**
       * Constructor
       * Default values:
       * - analyze(false)
       * - copy_pos(false)
       * - no_constraints (false)
       * - stride (1)
       * - trajectory("")
       */
      analyze_struct() : analyze(false), copy_pos(false), trajectory(""),
                         stride(1), no_constraints(false)
      {
      }
      /**
       * re-analyze trajectory
       */
      bool analyze;
      /**
       * copy position (to old position)
       */
      bool copy_pos;
      /**
       * trajectory filename
       */
      std::string trajectory;
      /**
       * stride
       */
      int stride;
      /**
       * do not apply any constraints (also not on solvent)
       */
      bool no_constraints;

    } /** analyze parameter */ analyze;

    /**
     * @struct integrate_struct
     * select integration routine
     */
    struct integrate_struct
    {
      /**
       * Constructor
       * Default values:
       * - method(integrate_leap_frog)
       */
      integrate_struct() : method(integrate_leap_frog)
      {
      }
      /**
       * select integration method
       */
      integrate_enum method;

    } /** integration parameter */ integrate;

    /**
     * @struct lambdas_struct
     * individual lambdas
     */
    struct lambdas_struct
    {
      /**
       * constructor
       * Default values:
       * - individual_lambdas(false)
       * - a(empty)
       * - b(empty)
       * - c(empty)
       * - d(empty)
       * - e(empty)
       */
      lambdas_struct() : individual_lambdas(false),
			 a(last_interaction_lambda),
			 b(last_interaction_lambda),
			 c(last_interaction_lambda),
			 d(last_interaction_lambda),
			 e(last_interaction_lambda)
      {
      }
      /**
       * use individual values for lambda
       */
      bool individual_lambdas;
      /**
       * polynomial coefficient a
       */
      std::vector< std::vector< std::vector < double > > > a;
       /**
       * polynomial coefficient b
       */
      std::vector< std::vector< std::vector < double > > > b;
       /**
       * polynomial coefficient c
       */
      std::vector< std::vector< std::vector < double > > > c;
       /**
       * polynomial coefficient d
       */
      std::vector< std::vector< std::vector < double > > > d;
        /**
       * polynomial coefficient e
       */
      std::vector< std::vector< std::vector < double > > > e;

    } /** lambdas struct */ lambdas;


    /**
     * ANITA
     * @struct precalclam_struct
     * pre-calculate energies for other lambda values
     */
    struct precalclam_struct
    {
      /**
       * constructor
       * default values:
       * - nr_lambdas (0)
       * - min_lam (0.0)
       * - max_lam (1.0)
       */
      precalclam_struct() : nr_lambdas(0),
                          min_lam(0.0),
                          max_lam(1.0)
      {
      }
      /**
       * calculate nr_lambdas extra lambda points
       */
       unsigned int nr_lambdas;
      /**
       * starting from lambda
       */
       double min_lam;
      /**
       * up to lambda
       */
       double max_lam;

    } /** precalculate lambdas struct */ precalclam;
    // END ANITA

    struct stochastic_struct
    {
      /**
       * Constructor
       * Default values:
       * - SD(0)
       * - NTFR(0)
       * - NSFR(0)
       * - NBREF(0)
       * - RCUTF(0.0)
       * - CFRIC(0.0)
       * - TEMP(0.0)
       * - generate_integral(false)
       */
      stochastic_struct() : sd(0), ntfr(0), nsfr(0), nbref(0), rcutf(0.0),
			    cfric(0.0), temp(0.0), generate_integral(false)
      {
      }
      /**
       * do stochastic dynamics
       */
      int sd;
      /**
       * calculate friction coefficients?
       * - 0: set gamma to 0.0
       * - 1: set gamma to CFRIC
       * - 2: set gamma to CFRIC * gamma(0), gamma(0) read from file (not implemented)
       * - 3: calculate gamma
       */
      int ntfr;
      /**
       * recalculate gamma every nsfr steps
       */
      int nsfr;
      /**
       * number of neighbour atoms within RCUTF distance to be considered buried
       */
      int nbref;
      /**
       * inter atom distance to consider when calculating gamma
       */
      double rcutf;
      /**
       * global weighting for gamma
       */
      double cfric;
      /**
       * temperature of the stochastic bath
       */
      double temp;
      /**
       * initially generate stochastic integral
       */
      bool generate_integral;

    } /** stochastic dynamics */ stochastic;

    /**
     * @struct ewarn_struct
     * warn about too high energy terms
     */
    struct ewarn_struct
    {
      /**
       * Constructor
       * default values
       * - ewarn 1e99
       */
      ewarn_struct() : limit(1E99)
      {
      }
      /**
       * maximum allowed energy (per term)
       */
      double limit;
    } /** ewarn */ ewarn;

    /**
     * @struct multistep_struct
     * multiple time stepping
     */
    struct multistep_struct
    {
      /**
       * constructor
       */
      multistep_struct() : steps(1), boost(false)
      {
      }
      /**
       * number of steps to boost the
       * nonbonded terms
       */
      int steps;
      /**
       * use boost method (impulse)
       */
      bool boost;

    } /** multistep */ multistep;

    /**
     * @struct montecarlo_struct
     * monte-carlo simulation
     */
    struct montecarlo_struct
    {
      /**
       * Constructor
       */
      montecarlo_struct() : mc(0), steps(0), dlambda(0)
      {
      }
      /**
       * chemical monte-carlo
       */
      int mc;
      /**
       * number of md steps between mc trials
       */
      int steps;
      /**
       * value of dlambda in MC move
       */
      double dlambda;
    } /** chemical monte-carlo */ montecarlo;


    /**
     * @struct polarise_struct
     * polarisation simulation
     */
    struct polarise_struct {
      /**
       * Constructor
       * Default values:
       * - cos, no charge-on-spring polarisation
       * - minfield: 2.5
       * - damp, no damping of polarisability
       * - output cospositions every 'write'th block to special trajectory
       */
      polarise_struct() : cos(0), minfield(37.3), efield_site(ef_atom),
                          damp(false), write(0)
      {}
      /**
       * use charge-on-spring polarisation
       */
      int cos;
      /**
       * minfield
       */
      double minfield;
      /**
       * site to calculate the electric field
       */
      efield_site_enum efield_site;
      /**
       * use damping
       */
      bool damp;
      /**
       * write cos positions every write-th step to special trajectory
       */
      int write;
    } /** polarise */ polarise;

    /**
     * @struct rng_struct
     * random number generator settings
     */
    struct rng_struct {
      /**
       * Constructor
       * Default values:
       * - gsl
       */
      rng_struct() : rng(random_gsl), gsl_rng(-1) {}
      /**
       * random number generator
       */
      randomgenerator_enum rng;
      /**
       * GSL random number generator
       * use the rng_gsl contrib program to find out which values are supported.
       */
      int gsl_rng;
    } /** random number generator */ rng;

    /**
     * @struct eds_struct
     * parameters for enveloping distribution sampling (eds)
     */
    struct eds_struct{
      /**
       * Constructor:
       * Default values:
       * - eds: no eds sampling
       * - form: single_s
       */
      eds_struct() : eds(false), soft_vdw(0.0), soft_crf(0.0), form(single_s), numstates(0) {}
      /**
       * do enveloping distribution sampling using the Hamiltonian:
       */
      unsigned int eds;
      /**
       * soft core van der Waals interactions
       */
      double soft_vdw;
      /**
       * soft core electrostatic interactions
       */
      double soft_crf;
      /**
       * functional form of eds Hamiltonian
       */
      eds_enum form;
      /**
       * number of eds states
       */
      unsigned int numstates;
      /**
       * smoothness parameter(s) @f$ s@f$ of @f$ s_{ij}@f$ used in reference state Hamiltonian.
       */
      std::vector<double> s;
      /**
       * position information first: start position; second: current position of coord_ID
       */
      std::pair<int, int> pos_info;
      /**
       * vector of indices of specified pairs (for form = pair_s)
       */
      struct state_pair{
        int i,j;
      };
      std::vector<state_pair> pairs;
      /**
       * energy offsets @f$E_i^R@f$ of states
       */
      std::vector<double> eir;
      /**
      * parameter emax for aeds
      */
      double emax;
      /**
      * parameter emin for aeds
      */
      double emin;
      /**
      * do we want to init an aeds parameter search?
      */
      bool initaedssearch;
      /**
      * current maximum transition energy within a state round-trip
      */
      double searchemax;
      /**
      * how many emaxes did we already find?
      */
      unsigned int emaxcounts;
      /**
      * ln of exponential energy differences between the states and the reference state
      */
      std::vector<double> lnexpde;
      /**
      * free energy differences between the states and the reference state
      */
      std::vector<double> statefren;
      /**
      * states that were already visited within a state round-trip
      */
      std::vector<bool> visitedstates;
      /**
      * how many times did we visit a state?
      */
      std::vector<unsigned int> visitcounts;
      /**
      * state of the last simulation step
      */
      unsigned int oldstate;
      /**
      * average energy of an end-state
      */
      std::vector<double> avgenergy;
      /**
      * average energy including offset of an end-state
      */
      std::vector<double> eiravgenergy;
      /**
      * helper variable for calculation of running standard deviation of the end-state energies
      */
      std::vector<double> bigs;
      /**
      * running standard deviation of the end-state energies
      */
      std::vector<double> stdevenergy;
      /**
      * which kind of bmax is given in the input parameters?
      */
      unsigned int bmaxtype;
      /**
      * the maximum energy barrier parameter
      */
      double setbmax;
      /**
      * do we want to accelerate over the minimum average energy of the end-states?
      */
      bool fullemin;
      /**
      * half-life of the offset parameters at the beginning of the run
      */
      unsigned int asteps;
      /**
      * half-life of the offset parameters at the beginning of the run
      */
      unsigned int bsteps;
    } /** enveloping distribution sampling*/ eds;

 struct reeds_struct : public replica_struct
    {
      /**
       * Constructor
       * Default values:
       * - num_T 0
       * - num_l 0
       * - num_eoff 0
       * - temperature \<empty\>
       * - scale (false)
       * - lambda \<empty\>
       * - dt \<empty\>
       * - trials 0
       * - equilibrate 0
       * - cont 0
       */
      reeds_struct() : reeds(0),
                       num_states(0), num_T(0),  num_l(0), num_eoff(0),
                       trials(0), equilibrate(0),
                       cont(0), eds_stat_out(true), periodic(false) {}
      /**
       * Check what kind of reed run.f this is
       **/
      int reeds;
      /**
       * num_states
       */
      int num_states;
      /**
       * number of replicas with different temperature
       */
      int num_T;
      /**
       * number of replicas with different lambdas in REEDS these are the smoothing values
       */
      int num_l;
      /**
       * * number of energy offsets param-vectors with different offsets for each state in REEDS
       * * length of one param-vector == NUMSTATES
       */
      int num_eoff;
      /**
       * temperatures
       */
      double temperature;
      /**
       * lambdas: contains all smoothness parameter of RE_EDS system
       */
      std::vector<double> lambda;
      /**
       * time step to use when running at corresponding lambda
       */
      std::vector<double> dt;
      /**
       * trial moves
       */
      int trials;
      /**
       * equilibrate: no switching for the first N trials
       */
      int equilibrate;
      /**
       * do continuation run
       */
      int cont;
      /**
       * write output to stat_file (repdat)
       **/
      bool eds_stat_out;
      /**
       * periodic boundary?
       **/
      bool periodic;
       /**
       * for RE-EDS Sim many eds parameters have to be accessible for
       * energy calculation.
       */
      std::vector<eds_struct> eds_para;

    } /** replica exchange parameters */ reeds;

    /**
     * @struct sasa
     * parameters for calculating the sasa and volume term
     */
    struct sasa_struct {
      /**
       * Constructor: disable SASA
       */
      sasa_struct() : switch_sasa(false), switch_volume(false), p_12(0.0), p_13(0.0), p_1x(0.0),
      sigma_v(0.0), r_solv(0.0), max_cut(0.0), min_cut(0.0) {}
      /**
       * SASA switch parameter
       */
      bool switch_sasa;
      /**
       * volume switch parameter
       */
      bool switch_volume;
      /**
       * p_ij for one bond interaction, first neighbours
       */
      double p_12;
      /**
       * p_ij for three and four bond interaction, second and third neighbours
       */
      double p_13;
      /**
       * pij for > 1,4
       */
      double p_1x;
      /**
       * sigma value for volume term, will be deleted and stored an topology?
       */
      double sigma_v;
      /**
       * solvent radius
       */
      double r_solv;
      /**
       * parameters for switching function, upper cutoff
       */
      double max_cut;
      /**
       * parameters for switching function, lower cutoff
       */
      double min_cut;
      /**
       * difference between upper and lower cutoff
       */
      double cut_diff;

    } /** sasa */ sasa;

    /**
     * @struct innerloop_struct
     * Constructor:
     * Default values:
     * - solvent: from topology
     * - method: off
     */
    struct innerloop_struct {
      /**
       * constructor
       */
      innerloop_struct() : solvent(sls_topo), method(sla_off), number_gpus(0)  {}
      /**
       * the solvent
       */
      special_loop_solvent_enum solvent;
      /**
       * the acceleration method
       */
      special_loop_acceleration_enum method;
      /**
       * The number of GPUs used for CUDA
       */
      unsigned int number_gpus;
      /**
       * Which device number should be used for CUDA
       */
      std::vector<int> gpu_device_number;
    } /** special inner loops */ innerloop;

    /**
     * @struct localelev_struct
     * Constructor:
     * Default values:
     * - localelev: off
     * - read: false
     * - umbrellas: empty
     */
    struct localelev_struct {
      /**
       * constructor
       */
      localelev_struct() : localelev(localelev_off), read(false), write(0) {}
      /**
       * use the method or not
       */
      localelev_enum localelev;
      /**
       * read from external file
       */
      bool read;
      /**
       * write to special traj
       */
      int write;
      /**
       * ids of the umbrella potentials to apply
       * true if building up
       */
      std::map<int, bool> umbrellas;
    } localelev;

    /**
     * @struct bsleus_struct
     * Constructor:
     * Default values:
     * - bslues: off
     */
    struct bsleus_struct {
      /**
       * constructor
       */
      bsleus_struct() : bsleus(bsleus_off), building(0), write(0), transition_conf(false) {}
      /**
       * Use B&S-LEUS or not
       */
      bsleus_enum bsleus;
      /**
       * Are we building the potential?
       */
      bool building;
      /**
       * How the memory is incremented (k_LE)
       */
      //double forceConstantIncrement;
      /**
       * Do we write the bsleus potential?
       */
      int write;
      /**
       * Is this just the configuration along the transition path, which doesn't
       * need a velocity?
       */
      bool transition_conf;
    } bsleus;

    /**
     * @struct electric_struct
     * Constructor:
     * Default values:
     * - field, dipole, current: off
     */
    struct electric_struct {
      /**
       * constructor
       */
      electric_struct() : electric(electric_off), Ef_x(0.0), Ef_y(0.0), Ef_z(0.0),
                          dipole(false), dip_groups(0), dip_write(0),
                          current(false), cur_groups(0), cur_write(0) {}
      /**
       * use the method or not
       */
      electric_enum electric;
       /**
       * external field components x, y and z
       */
      double Ef_x, Ef_y, Ef_z;
      /**
       * Dipole calc and write to special traj
       */
      bool dipole;
      /**
       * Calculate the box dipole considering the groups
       * 0 : solute
       * 1 : solvent
       * 2 : all
       */
      unsigned int dip_groups;
      /**
       * Write dipole to special traj every dip_write steps
       */
      unsigned int dip_write;
      /**
       * Current calc and write to special traj
       */
      bool current;
      /**
       * Number of current groups
       */
      unsigned int cur_groups;
      /**
       * Vector including the last atom of each group
       */
      std::vector<unsigned int> current_group;
      /**
       * Write current to special traj every cur_write steps
       */
      unsigned int cur_write;

    } electric;

    struct nemd_struct {
      /**
       * constructor
       * Default values
       * nemd (nemd_off): do not performd nemd
       * method
       * 0: velocity exchange
       * For now only velocity exchange is implemented
       */
      nemd_struct() : nemd(nemd_off),  property(0), method(0),
                      slabnum(1), pertfrq(1),
                      ampbath(0), stdyaft(0), write(0) {}
      /**
       * use the method or not
       */
      nemd_enum nemd;
      /**
       * define method
       */
      unsigned int property;
       /**
       * define method
       */
      unsigned int method;
      /**
       * number of slabs used in grid based methods (discretized in z-direction)
       */
      unsigned int slabnum;
      /**
       * pertfrq (frequency of applied perturbation)
       */
      unsigned int pertfrq;
      /**
       * amplitude of external bath (for possible implementation of weak-coupling method)
       * or amplitude of perturbation (for the PPM method)
       */
      double ampbath;
      /**
       * after this point a steady state is assumed and data is accumulated
       */
      unsigned int stdyaft;
      /**
       * write every nth timesteps (write the velocities and flux)
       */
      unsigned int write;

    } nemd;

    struct multigradient_struct {
      /**
       * @struct multigradient_struct
       * constructor
       * default values: disable multigradient
       */
      multigradient_struct() : multigradient(false),
      print_graph(true), print_curve(false)
      {
      }
      /**
       * enable the gradients
       */
      bool multigradient;
      /**
       * print the graphs to the output file
       */
      bool print_graph;
      /**
       * print the curve data to the output file
       */
      bool print_curve;
      /**
       * the variables to affect
       */
      std::vector<std::string> variable;
      /**
       * the functional form
       */
      std::vector<int> functional_form;
      /**
       * the control points
       */
      std::vector<std::vector<std::pair<double, double> > > control_points;
    } multigradient;

    /**
     * @struct addecouple_struct
     * Constructor:
     * Default values:
     * - adgr = 0
     */
    struct addecouple_struct {
      /**
       * constructor: no addiabatic decoupling
       */
      addecouple_struct() : adgr(0), tmf(0), write(0) {
      }
      /**
       * number of addiabatic decoupling groups
       */
      unsigned int adgr;

      struct adc_struct {

        adc_struct(int adstart, int adend, double sm, double sv,
                double st, int tir, int eg, int tg)
        : adstart(adstart), adend(adend), sm(sm), sv(sv), st(st),
        tir(tir), eg(eg), tg(tg) {
        }
        /**
         * first atom of addiabatic decoupling groups
         */
        int adstart;
        /**
         * last atom of addiabatic decoupling groups
         */
        int adend;
        /**
         * scaling factor mass
         */
        double sm;
        /**
         * scaling factor potential energy function
         */
        double sv;
        /**
         * scaling factor temperature
         */
        double st;
        /**
         * which temperature bath to scale
         */
        int tir;
        /**
         * energy group of decoupled group
         */
        int eg;
        /**
         * temperature group of decoupled group
         */
        unsigned int tg;
      };
      std::vector<adc_struct> m_adc_index;

      void add_adc(adc_struct adc) {
        m_adc_index.push_back(adc);
      }

      void add_adc(int adstart, int adend, double sm, double sv,
              double st, int tir, int eg, int tg) {
        m_adc_index.push_back(adc_struct(adstart, adend, sm, sv, st, tir, eg, tg));
      }

      int check_index_adc(int atom_number)const {
        for (unsigned int i = 0; i < m_adc_index.size(); i++) {
          if (atom_number >= m_adc_index[i].adstart && atom_number <= m_adc_index[i].adend)
            return i;
        }
        return -1;
      }


      int check_index_adc(int atom_number) {
        for (unsigned int i = 0; i < m_adc_index.size(); i++) {
          if (atom_number >= m_adc_index[i].adstart && atom_number <= m_adc_index[i].adend)
            return i;
        }
        return -1;
      }

      std::vector<adc_struct> & adc_index() {
        return m_adc_index;
      }

      std::vector<adc_struct> const & adc_index()const {
        return m_adc_index;
      }
      /**
       * tau mean field
       */
      double tmf;
      /**
       * printing of the special trajectory
       */
      int write;
    } /** addecouple */ addecouple;

    /**
     * @struct orderparamres_struct
     * ORDERPARAMRES block
     */
    struct orderparamrest_struct
    {
      /**
       * Constructor
       * Default values:
       * - orderparamrest 0 (no order parameter restraints)
       * - K 0.0
       * - tau 10.0
       * - read false
       * - write 0
       */

      orderparamrest_struct()
	: orderparamrest(oparam_restr_off),
	  K(0.0),
	  tau(10.0),
          update_step(1),
	  read(false),
          write(0)
      {
      }

      /**
       * order parameter restraing method
       */
      oparam_restr_enum orderparamrest;

      /**
       * force constant K
       */
      double K;
      /**
       * memory time for time averaging
       */
      double tau;
      /**
       * update order parameter step
       */
      unsigned int update_step;

      /**
       * read on/off
       */
      bool read;
      /**
       * write on/off, every n-th step
       */
      unsigned int write;
    }/** order parameter restraints parameters */ orderparamrest;

     /**
     * @struct rdc_struct
     * RDC restraint parameters.
     */
    struct rdc_struct
    {
      /**
       * Constructor
       * Default values:
       * - mode restr_off
       * - read_av false
       * - type rdc_mf
       * - read_mfv false
       * - method rdc_em
       * - emgradient 0.0
       * - emstepsize 0.0
       * - emmaxiter 0
       * - sdfric 0.0
       * - temp 0.0
       * - delta 0.0
       * - K 1.0
       * - tau 0
       * - tAVfactor 0
       * - biqfactor 0
       * - write 0
       */

      rdc_struct()
	: mode(rdc_restr_off),
          read_av(false),
          type(rdc_mf),
          read_align(false),
          method(rdc_em),
          emgradient(0.0),
          emstepsize(0.0),
          emmaxiter(0),
          sdfric(0.0),
          temp(0.0),
          delta(0.0),
          K(1.0),
          tau(0),
          tAVfactor(0),
          biqfactor(0),
          write(0)
      {
      }
      /**
       * restraining mode.
       */
      rdc_restr_enum mode;
      /**
       * read averages
       */
      bool read_av;
      /**
       * type of magnetic field vector representation
       */
      rdc_type_enum type;
      /**
       * read magnetic field vectors
       */
      bool read_align;
      /**
       * method of updating the magnetic field vectors
       */
      rdc_mode_enum method;
      /**
       * EM: stop if gradient is below emgradient
       */
      double emgradient;
      /**
       * EM: start with emstepsize
       */
      double emstepsize;
      /**
       * EM: stop after emmaxiter are reached
       */
      unsigned int emmaxiter;
      /**
       * SD: friction coefficient
       */
      double sdfric;
      /**
       * reference temperature for SD and for initial velocities
       */
      double temp;
      /**
       * half the width of the flat bottom potential
       */
      double delta;
      /**
       * force constant
       * (multiplied by individual restraint weighting)
       */
      double K;
      /**
       * coupling time.
       */
      double tau;
      /**
       * choose if (1 - e^(...)) factor is omitted in time AV
       */
      unsigned tAVfactor;
      /**
       * choose factor by which biquad term is multiplied (1, (1 - e^(...)), 0)
       */
      unsigned biqfactor;
       /**
       * write output to special trajectory every n-th step
       */
      unsigned int write;
    } /** RDC-parameters */ rdc;



    struct qmmm_struct {
      /**
       * Constructor
       * Default values:
       * - cutoff 0.0 (no cutoff)
       * - cap_length 0.109 (capping atom distance)
       * - mm_scale -1.0 (no scaling)
       * - qmmm qmmm_off (no QMMM)
       * - qm_lj qm_lj_off (no LJ dispersion within QM zone)
       * - qm_constraint qm_constr_off (no constraints in QM zone)
       * - software qm_mndo (MNDO)
       * - write 0 (no writing)
       * - atomic_cutoff false (using charge-group based cutoff)
       * - use_qm_buffer false (not using buffer zone)
       */
      qmmm_struct() :
                      cutoff(0.0)
                    , cap_length(0.109)
                    , mm_scale(-1.0)
                    , qmmm(qmmm_off)
                    , qm_ch(qm_ch_constant)
                    , qm_constraint(qm_constr_off)
                    , software(qm_mndo)
                    , write(0)
                    , atomic_cutoff(false)
                    , use_qm_buffer(false) {}
      /**
       *
       * Common QMMM parameters
       *
       */
      /**
       * cutoff to determine atoms included in QM calculation as point charges.
       */
      double cutoff;
      /**
       * Capping atom bond length
       */
      double cap_length;
      /**
       * scaling factor for the MM charges in the QM/MM interaction
       */
      double mm_scale;
      /**
       * QM-MM embedding scheme or disable
       */
      qmmm_enum qmmm;
      /**
       * QM-MM embedding scheme or disable
       */
      qm_ch_enum qm_ch;
      /**
       * apply LJ interaction in QM zone or not
       */
      qm_lj_enum qm_lj;
      /**
       * keep constraints in QM zone and QM-MM link
       */
      qm_constr_enum qm_constraint;
      /**
       * the QM software to use
       */
      qm_software_enum software;
      /**
       * write QM/MM related stuff to special trajectory
       */
      unsigned write; // What can be written here?
      /**
       * type of cutoff (atomic or chargegroup-based)
       */
      bool atomic_cutoff;
      /**
       * type of cutoff (atomic or chargegroup-based)
       */
      bool use_qm_buffer;

      /**
       * QM zone parameters
       */
      struct qm_zone_struct {
      /**
       * Constructor
       * Default values:
       * - charge 0 (neutral)
       * - spin_mult 1 (no unpaired electrons)
       */
      qm_zone_struct() :
                      charge(0)
                    , spin_mult(1) {}
        /**
         * net charge
         */
        int charge;
        /**
         * spin multiplicity
         */
        int spin_mult;
      } qm_zone;

      /**
       * QM buffer zone parameters
       */
      struct buffer_zone_struct : qm_zone_struct {
      /**
       * Constructor
       * Default values:
       * - cutoff 0.0 (no adaptive QM buffer)
       */
      buffer_zone_struct() :
                      cutoff(0.0) {}
        /**
         * Adaptive buffer zone cutoff
         */
        double cutoff;
      } buffer_zone;

      /**
       * QM program unspecific parameters
       */
      struct qm_param_struct{
      /**
       * Constructor
       * Default values:
       * - unit_factor_length 1.0
       * - unit_factor_energy 1.0
       * - unit_factor_force 1.0
       * - unit_factor_charge 1.0
       */
      qm_param_struct() :
                      unit_factor_length(1.0)
                    , unit_factor_energy(1.0)
                    , unit_factor_force(1.0)
                    , unit_factor_charge(1.0) {}
        /**
         * maps atomic number to elements name
         */
        std::map<unsigned, std::string> elements;
        /**
         * path for the program binary
         */
        std::string binary;
        /**
         * path for the input file. Empty for a temporary file
         */
        std::string input_file;
        /**
         * path for the output file. Empty for a temporary file
         */
        std::string output_file;
        /**
         * header of the input file
         */
        std::string input_header;
        /**
         * factor to convert the QM length unit to the GROMOS one
         */
        double unit_factor_length;
        /**
         * factor to convert the QM energy unit to the GROMOS one
         */
        double unit_factor_energy;
        /**
         * factor to convert the QM energy unit to the GROMOS one
         */
        double unit_factor_force;
        /**
         * factor to convert the QM charge unit to the GROMOS one
         */
        double unit_factor_charge;
      };

      /**
       * MNDO specific parameters
       */
      struct mndo_param_struct : public qm_param_struct {
        /**
         * path for the gradient output file. Empty for a temporary file
         */
        std::string output_gradient_file;
        /**
         * path for the density matrix file. Empty for a temporary file
         */
        std::string density_matrix_file;
      } mndo;

      /**
       * Turbomole specific parameters
       */
      struct turbomole_param_struct : public qm_param_struct {
        /**
         * the tools to run in the working directory
         */
        std::vector<std::string> toolchain;
        /**
         * the working directory containing the control file
         */
        std::string working_directory;
        /**
         * the directory containing the turbomole binaries
         */
        std::string binary_directory;
        /**
         * the input file containing the atomic coordinates
         */
        std::string input_coordinate_file;
        /**
         * the input file containing the positions of the MM atoms
         */
        std::string input_mm_coordinate_file;
        /**
         * the output file containing the energy
         */
        std::string output_energy_file;
        /**
         * the output file containing the cartesian gradients
         */
        std::string output_gradient_file;
        /**
         * the output file containing the cartesion gradients of the MM atoms
         */
        std::string output_mm_gradient_file;
        /**
         * the output file containing the ESP charges of the QM atoms
         */
        std::string output_charge_file;
      } turbomole;

      /**
       * DFTB specific parameters
       */
      struct dftb_param_struct : public qm_param_struct {
        /**
         * the working directory containing the dftb_in.hsd
         */
        std::string working_directory;
        /**
         * path of the input geometry file
         */
        std::string input_coordinate_file;
        /**
         * path of the input MM charges geometry file
         */
        std::string input_mm_coordinate_file;
        /**
         * path for the stdout file
         */
        std::string stdout_file;
      } dftb;

      /**
       * MOPAC specific parameters
       */
      struct mopac_param_struct : public qm_param_struct {
        /**
         * Constructor
         * Default values:
         * - link_atom_mode 0
         */
        mopac_param_struct() :
                        link_atom_mode(0) {}
        /**
         * path for the output aux file. Empty for a temporary file
         */
        std::string output_aux_file;
        /**
         * path for the output arc file. Empty for a temporary file
         */
        std::string output_arc_file;
        /**
         * path for the stdout file. Empty for a temporary file
         */
        std::string stdout_file;
        /**
         * path for the output aux file. Empty for a temporary file
         */
        std::string output_dens_file;
        /**
         * path for the molin file. Empty for a temporary file
         */
        std::string molin_file;
        /**
         * link atom treatment mode
         */
        int link_atom_mode;
      } mopac;

      /**
       * Gaussian specific parameters
       */
     struct gaussian_param_struct : public qm_param_struct{
        /**
         * route section of the input file
         */
        std::string route_section;
        /**
         * total charge and spin multiplicity in the input file
         */
        std::string chsm;
      } gaussian;
    } qmmm;


    struct symrest_struct {
      /**
       * Constructor
       * - no symmetry restraints
       * - zero force constant
       */
      symrest_struct():
      symrest(xray_symrest_off),
      force_constant(0.0) {}
      /**
       * symmetry restraints
       */
      xray_symrest_enum symrest;
      /**
       * force constant
       */
      double force_constant;
      /**
       * symmetry operations
       */
      std::vector<std::pair<math::Matrix, math::Vec> > symmetry_operations;
    } /* symmetry restraints */symrest;

    /**
     * @struct amber_struct
     * AMBER block
     */
    struct amber_struct {
      /**
       * Constructor
       * - no AMBER topology
       * - electrostatic interaction scaling for 1,4-interactions 1.2
       */
      amber_struct():
      amber(false),
      coulomb_scaling(1.2) {}
      /**
       * amber topology
       */
      bool amber;
      /**
       * electrostatic interaction scaling for 1,4-interactions
       */
      double coulomb_scaling;
    } amber;

    /**
     A struct to mark parts of the code as "under development"
     */
    struct develop_struct {
    public:
      bool develop;
      std::string msg;
    } develop;

    /**
     set the development flag as true and specify the error message
     */
    void setDevelop(std::string s) {
      develop.develop = true;
      develop.msg = s;
    }

  };

}

#endif<|MERGE_RESOLUTION|>--- conflicted
+++ resolved
@@ -338,34 +338,7 @@
        * Spherical harmonics
        */
       rdc_sh = 2
-<<<<<<< HEAD
   };
-=======
-  }; 
-
-  /**
-   * @enum angle_restr_enum
-   * Angle restraints enumeration
-   */
-  enum angle_restr_enum{
-    /**
-     * no restraints
-     */
-    angle_restr_off = 0,
-    /**
-     * instantaneous restraints
-     */
-    angle_restr_inst = 1,
-    /**
-     * instantaneous restraints, weighted
-     */
-    angle_restr_inst_weighted = 2,
-    /**
-     * angle constraints
-     */
-    angle_constr = 3
-  }; 
->>>>>>> 6d0c78f6
 
 
   /**
@@ -669,13 +642,9 @@
      */
     mass_lambda = 11,
     /**
-     * angle restraint interaction
-     */
-    angres_lambda = 12,
-    /**
      * one extra interaction for looping
      */
-    last_interaction_lambda=13
+    last_interaction_lambda=12
   };
 
   /**
@@ -2137,56 +2106,6 @@
     }/** Distancefield restraints parameters */ distancefield;
 
     /**
-     * @struct angrest_struct
-     * DIHREST block
-     */
-    struct angrest_struct
-    {
-      /**
-       * Constructor
-       * Default values:
-       * - angrest 0 (no angle restraints)
-       * - K 0
-       */
-      angrest_struct()
-	: angrest(angle_restr_off),
-	  K(0.0),
-	  virial(0),
-          write(0) {}
-      
-      /** 
-       * angle restraints
-       * method:
-       * - 0: off
-       * - 1: uniform K
-       * - 2: K * Ki (weight by Ki in angle restraint file)
-       * - 3: constraints
-       */
-      angle_restr_enum angrest;
-      
-      /**
-       * force constant K
-       */
-      double K;
-      
-       /**
-       * compute virial contribution
-       */
-      unsigned int virial;
-      
-      /**
-       * write on/off
-       */
-      unsigned int write;
-      
-      /**
-       * tolerance 
-       */
-      double tolerance;
-
-    }/** angle restraint parameters */ angrest;
-
-    /**
      * @struct dihrest_struct
      * DIHREST block
      */
@@ -2202,7 +2121,6 @@
 	: dihrest(dihedral_restr_off),
 	  K(0.0),
 	  phi_lin(0.0),
-	  virial(0),
           write(0) {}
 
       /**
@@ -2214,22 +2132,14 @@
        * - 3: constraints
        */
       dihedral_restr_enum dihrest;
-      
       /**
        * force constant K
        */
       double K;
-      
       /**
        * deviation larger phi_lin leads to linear potential
        */
       double phi_lin;
-      
-       /**
-       * compute virial contribution
-       */
-      unsigned int virial;
-      
       /**
        * write on/off
        */
@@ -2240,10 +2150,7 @@
        */
       double tolerance;
 
-<<<<<<< HEAD
-=======
-      
->>>>>>> 6d0c78f6
+
     }/** dihedral restraint parameters */ dihrest;
 
     /**
