/**
 * @file mndo_worker.h
 * The worker class for the MNDO QM software
 */
#ifndef MNDO_WORKER_H
#define	MNDO_WORKER_H

#include "qm_worker.h"


namespace interaction {
  class QM_Worker;
  /**
   * @class MNDO_Worker
   * a worker class which calls the MNDO software
   */
  class MNDO_Worker : public QM_Worker {
  public:
    /**
     * Constructor
     */
    MNDO_Worker() : QM_Worker("MNDO Worker") {
        this->get_new_qmID();
    }
    /**
     * Destructor
     */
    virtual ~MNDO_Worker();
    /**
     * initialise the QM worker
     * @return 0 if successful, non-zero on failure
     */
    virtual int init(topology::Topology & topo,
            configuration::Configuration & conf,
            simulation::Simulation & sim);
    /**
     * run a QM job in MNDO
     * @param qm_pos a vector containing the QM atom positions
     * @param mm_atoms the MM atoms to include
     * @param storage the energies, forces, charges obtained
     * @return 0 if successful, non-zero if not.
     */
    virtual int run_QM(topology::Topology & topo,
            configuration::Configuration & conf,
            simulation::Simulation & sim,
            const math::VArray & qm_pos,
            const std::vector<MM_Atom> & mm_atoms,
            interaction::QM_Storage & storage,
      interaction::QM_Storage & LA_storage,
      const configuration::Configuration & qmmm_conf);
  private:
    /**
     * file name for MNDO input file
     */
    std::string input_file;
    /**
     * file name for MNDO output file
     */
    std::string output_file;
    /**
     * file name for MNDO gradient output file
     */
    std::string output_gradient_file;
    /**
<<<<<<< HEAD
     * file name for MNDO header file
     */
    std::string header_file;
=======
     * file name for MNDO density matrix file
     */
    std::string density_matrix_file;
    /**
     * using temporary files
     */
    bool using_tmp = false;
    /**
     * symlink creation error
     */
    int symlink_err = 0;
>>>>>>> f1719d53
  };
}

#endif	/* MNDO_WORKER_H */
<|MERGE_RESOLUTION|>--- conflicted
+++ resolved
@@ -62,14 +62,14 @@
      */
     std::string output_gradient_file;
     /**
-<<<<<<< HEAD
-     * file name for MNDO header file
-     */
-    std::string header_file;
-=======
      * file name for MNDO density matrix file
      */
     std::string density_matrix_file;
+    /**
+     * input header
+     */
+    std::string input_header;
+    /**
     /**
      * using temporary files
      */
@@ -78,7 +78,6 @@
      * symlink creation error
      */
     int symlink_err = 0;
->>>>>>> f1719d53
   };
 }
 
