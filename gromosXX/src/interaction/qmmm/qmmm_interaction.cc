--- conflicted
+++ resolved
@@ -261,16 +261,9 @@
             DEBUG(10, "Delta: " <<  math::v2s(mm_it->force));
           }
         }
-<<<<<<< HEAD
       } else { // BuRNN model (a)
         DEBUG(1, "Skipping buffer zone calculation");
         DEBUG(1, "Expecting deltas directly from NN");
-=======
-      } else {
-        DEBUG(1, "Skipping buffer zone calculation");
-        DEBUG(1, "Expecting deltas directly from NN");
-        // We are using NN trained on differences - here probably nothing needs to be done
->>>>>>> 349e9974
       }
     }
     
