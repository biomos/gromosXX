--- conflicted
+++ resolved
@@ -58,26 +58,15 @@
   double charge_j = topo.charge()(j);
 
 
-<<<<<<< HEAD
-  int both_perturbed = 0;
-  if (j < topo.num_solute_atoms() &&
-          topo.is_eds_perturbed(j) == true) {
-    both_perturbed = 1;
-  }
-=======
   double alpha_lj = 0, alpha_crf = 0;
 
->>>>>>> 3487b4b4
 
   switch (t_interaction_spec::interaction_func) {
     case simulation::lj_crf_func:
     {
       std::vector<math::VArray> &force_endstates = storage.force_endstates;
-<<<<<<< HEAD
-      double c6 = 0.0, c12 = 0.0, q = 0.0, e_nb = 0.0, f = 0.0;
-=======
-      double c6, c12, q, A_q, B_q, e_nb, e_lj, e_crf, f, de_lj, de_crf;
->>>>>>> 3487b4b4
+      double c6 = 0.0, c12 = 0.0, q = 0.0, A_q = 0.0, B_q = 0.0, e_nb = 0.0, e_lj = 0.0,
+       e_crf = 0.0, f = 0.0, de_lj = 0.0, de_crf = 0.0;
       assert(abs2(r) != 0);
       const double dist2 = abs2(r);
       const double disti = 1 / abs(r);
@@ -86,13 +75,8 @@
         case 0:
 	  // EDS - normal
         {
-<<<<<<< HEAD
-=======
 	  const std::vector<unsigned int> &pert_i_M_IAC = topo.eds_perturbed_solute().atoms()[i].M_IAC();
 	  const std::vector<double> &pert_i_M_charge = topo.eds_perturbed_solute().atoms()[i].M_charge();
-          alpha_lj = topo.eds_perturbed_solute().atoms()[i].LJ_softcore();
-          alpha_crf = topo.eds_perturbed_solute().atoms()[i].CRF_softcore();
->>>>>>> 3487b4b4
           std::vector<double> & storage_energies_eds_vi = storage.energies.eds_vi;
           std::vector<math::Matrix> & storage_virial_tensor_endstates = storage.virial_tensor_endstates;
           for (unsigned int state = 0; state < numstates; state++) {
@@ -122,21 +106,10 @@
           break;
         }
         case 1:
-<<<<<<< HEAD
-        {
-=======
 	  // EDS - EDS
 	{
 	  const std::vector<unsigned int> &pert_i_M_IAC = topo.eds_perturbed_solute().atoms()[i].M_IAC();
 	  const std::vector<double> &pert_i_M_charge = topo.eds_perturbed_solute().atoms()[i].M_charge();
-
-          alpha_lj = (topo.eds_perturbed_solute().atoms()[i].LJ_softcore() +
-                  topo.eds_perturbed_solute().atoms()[j].LJ_softcore()) /
-                  2.0;
-          alpha_crf = (topo.eds_perturbed_solute().atoms()[i].CRF_softcore() +
-                  topo.eds_perturbed_solute().atoms()[j].CRF_softcore()) /
-                  2.0;
->>>>>>> 3487b4b4
           const std::vector<unsigned int> &pert_j_M_IAC = topo.eds_perturbed_solute().atoms()[j].M_IAC();
           const std::vector<double> &pert_j_M_charge = topo.eds_perturbed_solute().atoms()[j].M_charge();
           std::vector<double> & storage_energies_eds_vi = storage.energies.eds_vi;
@@ -174,26 +147,6 @@
         case 2:
 	  // EDS - perturbed
 	{
-          /* EDS softness is under development. So we always go by the perturbed particle
-          if(topo.eds_perturbed_solute().atoms()[i].LJ_softcore() == 0){
-	    alpha_lj = topo.perturbed_solute().atoms()[j].LJ_softcore();
-	  } else if(topo.perturbed_solute().atoms()[j].LJ_softcore() == 0){
-	    alpha_lj = topo.eds_perturbed_solute().atoms()[i].LJ_softcore();
-	  } else{
-	    alpha_lj = (topo.eds_perturbed_solute().atoms()[i].LJ_softcore() +
-			topo.perturbed_solute().atoms()[j].LJ_softcore()) /
-	      2.0;
-	  }
-	  if(topo.eds_perturbed_solute().atoms()[i].CRF_softcore() == 0){
-	    alpha_crf = topo.perturbed_solute().atoms()[j].CRF_softcore();
-	  } else if(topo.perturbed_solute().atoms()[j].CRF_softcore() == 0){
-	    alpha_crf = topo.eds_perturbed_solute().atoms()[i].CRF_softcore();
-	  } else{
-	    alpha_crf = (topo.eds_perturbed_solute().atoms()[i].CRF_softcore() +
-			 topo.perturbed_solute().atoms()[j].CRF_softcore()) /
-	      2.0;
-	  }
-	  */
 	  alpha_lj = topo.perturbed_solute().atoms()[j].LJ_softcore();
 	  alpha_crf = topo.perturbed_solute().atoms()[j].CRF_softcore();
 
@@ -339,24 +292,8 @@
        case 4:
 	  // perturbed - EDS
 	{
-          if(topo.eds_perturbed_solute().atoms()[j].LJ_softcore() == 0){
-	    alpha_lj = topo.perturbed_solute().atoms()[i].LJ_softcore();
-	  } else if(topo.perturbed_solute().atoms()[i].LJ_softcore() == 0){
-	    alpha_lj = topo.eds_perturbed_solute().atoms()[j].LJ_softcore();
-	  } else{
-	    alpha_lj = (topo.eds_perturbed_solute().atoms()[j].LJ_softcore() +
-			topo.perturbed_solute().atoms()[i].LJ_softcore()) /
-	      2.0;
-	  }
-	  if(topo.eds_perturbed_solute().atoms()[j].CRF_softcore() == 0){
-	    alpha_crf = topo.perturbed_solute().atoms()[i].CRF_softcore();
-	  } else if(topo.perturbed_solute().atoms()[i].CRF_softcore() == 0){
-	    alpha_crf = topo.eds_perturbed_solute().atoms()[j].CRF_softcore();
-	  } else{
-	    alpha_crf = (topo.eds_perturbed_solute().atoms()[j].CRF_softcore() +
-			 topo.perturbed_solute().atoms()[i].CRF_softcore()) /
-	      2.0;
-	  }
+	  alpha_lj = topo.perturbed_solute().atoms()[i].LJ_softcore();
+	  alpha_crf = topo.perturbed_solute().atoms()[i].CRF_softcore();
 
 	  const std::vector<unsigned int> &pert_j_M_IAC = topo.eds_perturbed_solute().atoms()[j].M_IAC();
 	  const std::vector<double> &pert_j_M_charge = topo.eds_perturbed_solute().atoms()[j].M_charge();
@@ -503,13 +440,8 @@
         switch (both_perturbed) {
           case 0:
           {
-<<<<<<< HEAD
-=======
 	    const std::vector<unsigned int> &pert_i_M_IAC = topo.eds_perturbed_solute().atoms()[i].M_IAC();
 	    const std::vector<double> &pert_i_M_charge = topo.eds_perturbed_solute().atoms()[i].M_charge();
-            alpha_lj = topo.eds_perturbed_solute().atoms()[i].LJ_softcore();
-            alpha_crf = topo.eds_perturbed_solute().atoms()[i].CRF_softcore();
->>>>>>> 3487b4b4
             std::vector<double> & storage_energies_eds_vi = storage.energies.eds_vi;
             std::vector<math::Matrix> & storage_virial_tensor_endstates = storage.virial_tensor_endstates;
             for (unsigned int state = 0; state < numstates; state++) {
@@ -556,14 +488,8 @@
         switch (both_perturbed) {
           case 0:
           {
-<<<<<<< HEAD
-=======
 	    const std::vector<unsigned int> &pert_i_M_IAC = topo.eds_perturbed_solute().atoms()[i].M_IAC();
 	    const std::vector<double> &pert_i_M_charge = topo.eds_perturbed_solute().atoms()[i].M_charge();
-
-            alpha_lj = topo.eds_perturbed_solute().atoms()[i].LJ_softcore();
-            alpha_crf = topo.eds_perturbed_solute().atoms()[i].CRF_softcore();
->>>>>>> 3487b4b4
             std::vector<double> & storage_energies_eds_vi = storage.energies.eds_vi;
             std::vector<math::Matrix> & storage_virial_tensor_endstates = storage.virial_tensor_endstates;
             for (unsigned int state = 0; state < numstates; state++) {
@@ -594,18 +520,8 @@
           }
           case 1:
           {
-<<<<<<< HEAD
-=======
 	    const std::vector<unsigned int> &pert_i_M_IAC = topo.eds_perturbed_solute().atoms()[i].M_IAC();
 	    const std::vector<double> &pert_i_M_charge = topo.eds_perturbed_solute().atoms()[i].M_charge();
-
-            alpha_lj = (topo.eds_perturbed_solute().atoms()[i].LJ_softcore() +
-                    topo.eds_perturbed_solute().atoms()[j].LJ_softcore()) /
-                    2.0;
-            alpha_crf = (topo.eds_perturbed_solute().atoms()[i].CRF_softcore() +
-                    topo.eds_perturbed_solute().atoms()[j].CRF_softcore()) /
-                    2.0;
->>>>>>> 3487b4b4
             const std::vector<unsigned int> &pert_j_M_IAC = topo.eds_perturbed_solute().atoms()[j].M_IAC();
             const std::vector<double> &pert_j_M_charge = topo.eds_perturbed_solute().atoms()[j].M_charge();
             std::vector<double> & storage_energies_eds_vi = storage.energies.eds_vi;
@@ -716,25 +632,14 @@
   unsigned int iac_j = topo.iac(j);
   double charge_j = topo.charge()(j);
   // --speed
-<<<<<<< HEAD
-  int both_perturbed = 0;
-  if (j < topo.num_solute_atoms() &&
-          topo.is_eds_perturbed(j) == true) {
-    both_perturbed = 1;
-  }
-=======
 
   double alpha_lj = 0, alpha_crf = 0;
->>>>>>> 3487b4b4
 
   switch (t_interaction_spec::interaction_func) {
     case simulation::lj_crf_func:
     {
-<<<<<<< HEAD
-      double c6 = 0.0, c12 = 0.0, q = 0.0, e_nb = 0.0, f = 0.0;
-=======
-      double c6, c12, q, A_q, B_q, e_nb, e_lj, e_crf, f, de_lj, de_crf;
->>>>>>> 3487b4b4
+      double c6 = 0.0, c12 = 0.0, q = 0.0, A_q = 0.0, B_q = 0.0, e_nb = 0.0 , 
+      e_lj = 0.0, e_crf = 0.0, f = 0.0, de_lj = 0.0, de_crf = 0.0;
       assert(abs2(r) != 0);
       const double dist2 = abs2(r);
       const double disti = 1 / abs(r);
@@ -742,14 +647,8 @@
       switch (both_perturbed) {
         case 0:
         {
-<<<<<<< HEAD
-=======
 	  const std::vector<unsigned int> &pert_i_M_IAC = topo.eds_perturbed_solute().atoms()[i].M_IAC();
 	  const std::vector<double> &pert_i_M_charge = topo.eds_perturbed_solute().atoms()[i].M_charge();
-
-          alpha_lj = topo.eds_perturbed_solute().atoms()[i].LJ_softcore();
-          alpha_crf = topo.eds_perturbed_solute().atoms()[i].CRF_softcore();
->>>>>>> 3487b4b4
           std::vector<math::VArray> & conf_special_eds_force_endstates = conf.special().eds.force_endstates;
           std::vector<math::Matrix> & conf_special_eds_virial_tensor_endstates = conf.special().eds.virial_tensor_endstates;
           std::vector<double> & conf_current_energies_eds_vi = conf.current().energies.eds_vi;
@@ -781,18 +680,8 @@
         }
         case 1:
         {
-<<<<<<< HEAD
-=======
 	  const std::vector<unsigned int> &pert_i_M_IAC = topo.eds_perturbed_solute().atoms()[i].M_IAC();
 	  const std::vector<double> &pert_i_M_charge = topo.eds_perturbed_solute().atoms()[i].M_charge();
-
-          alpha_lj = (topo.eds_perturbed_solute().atoms()[i].LJ_softcore() +
-                  topo.eds_perturbed_solute().atoms()[j].LJ_softcore()) /
-                  2.0;
-          alpha_crf = (topo.eds_perturbed_solute().atoms()[i].CRF_softcore() +
-                  topo.eds_perturbed_solute().atoms()[j].CRF_softcore()) /
-                  2.0;
->>>>>>> 3487b4b4
           const std::vector<unsigned int> &pert_j_M_IAC = topo.eds_perturbed_solute().atoms()[j].M_IAC();
           const std::vector<double> &pert_j_M_charge = topo.eds_perturbed_solute().atoms()[j].M_charge();
           std::vector<math::VArray> & conf_special_eds_force_endstates = conf.special().eds.force_endstates;
@@ -831,24 +720,8 @@
         case 2:
 	  // EDS - perturbed
 	{
-          if(topo.eds_perturbed_solute().atoms()[i].LJ_softcore() == 0){
-	    alpha_lj = topo.perturbed_solute().atoms()[j].LJ_softcore();
-	  } else if(topo.perturbed_solute().atoms()[j].LJ_softcore() == 0){
-	    alpha_lj = topo.eds_perturbed_solute().atoms()[i].LJ_softcore();
-	  } else{
-	    alpha_lj = (topo.eds_perturbed_solute().atoms()[i].LJ_softcore() +
-			topo.perturbed_solute().atoms()[j].LJ_softcore()) /
-	      2.0;
-	  }
-	  if(topo.eds_perturbed_solute().atoms()[i].CRF_softcore() == 0){
-	    alpha_crf = topo.perturbed_solute().atoms()[j].CRF_softcore();
-	  } else if(topo.perturbed_solute().atoms()[j].CRF_softcore() == 0){
-	    alpha_crf = topo.eds_perturbed_solute().atoms()[i].CRF_softcore();
-	  } else{
-	    alpha_crf = (topo.eds_perturbed_solute().atoms()[i].CRF_softcore() +
-			 topo.perturbed_solute().atoms()[j].CRF_softcore()) /
-	      2.0;
-	  }
+	  alpha_lj = topo.perturbed_solute().atoms()[j].LJ_softcore();
+	  alpha_crf = topo.perturbed_solute().atoms()[j].CRF_softcore();
  
 	  const std::vector<unsigned int> &pert_i_M_IAC = topo.eds_perturbed_solute().atoms()[i].M_IAC();
 	  const std::vector<double> &pert_i_M_charge = topo.eds_perturbed_solute().atoms()[i].M_charge();
@@ -984,24 +857,8 @@
        case 4:
 	  // perturbed - EDS
 	{
-          if(topo.eds_perturbed_solute().atoms()[j].LJ_softcore() == 0){
-	    alpha_lj = topo.perturbed_solute().atoms()[i].LJ_softcore();
-	  } else if(topo.perturbed_solute().atoms()[i].LJ_softcore() == 0){
-	    alpha_lj = topo.eds_perturbed_solute().atoms()[j].LJ_softcore();
-	  } else{
-	    alpha_lj = (topo.eds_perturbed_solute().atoms()[j].LJ_softcore() +
-			topo.perturbed_solute().atoms()[i].LJ_softcore()) /
-	      2.0;
-	  }
-	  if(topo.eds_perturbed_solute().atoms()[j].CRF_softcore() == 0){
-	    alpha_crf = topo.perturbed_solute().atoms()[i].CRF_softcore();
-	  } else if(topo.perturbed_solute().atoms()[i].CRF_softcore() == 0){
-	    alpha_crf = topo.eds_perturbed_solute().atoms()[j].CRF_softcore();
-	  } else{
-	    alpha_crf = (topo.eds_perturbed_solute().atoms()[j].CRF_softcore() +
-			 topo.perturbed_solute().atoms()[i].CRF_softcore()) /
-	      2.0;
-	  }
+	  alpha_lj = topo.perturbed_solute().atoms()[i].LJ_softcore();
+	  alpha_crf = topo.perturbed_solute().atoms()[i].CRF_softcore();
  
 	  const std::vector<unsigned int> &pert_j_M_IAC = topo.eds_perturbed_solute().atoms()[j].M_IAC();
 	  const std::vector<double> &pert_j_M_charge = topo.eds_perturbed_solute().atoms()[j].M_charge();
@@ -1149,13 +1006,8 @@
         switch (both_perturbed) {
           case 0:
           {
-<<<<<<< HEAD
-=======
 	    const std::vector<unsigned int> &pert_i_M_IAC = topo.eds_perturbed_solute().atoms()[i].M_IAC();
 	    const std::vector<double> &pert_i_M_charge = topo.eds_perturbed_solute().atoms()[i].M_charge();
-            alpha_lj = topo.eds_perturbed_solute().atoms()[i].LJ_softcore();
-            alpha_crf = topo.eds_perturbed_solute().atoms()[i].CRF_softcore();
->>>>>>> 3487b4b4
             std::vector<math::VArray> & conf_special_eds_force_endstates = conf.special().eds.force_endstates;
             std::vector<math::Matrix> & conf_special_eds_virial_tensor_endstates = conf.special().eds.virial_tensor_endstates;
             std::vector<double> & conf_current_energies_eds_vi = conf.current().energies.eds_vi;
@@ -1187,18 +1039,8 @@
           }
           case 1:
           {
-<<<<<<< HEAD
-=======
 	    const std::vector<unsigned int> &pert_i_M_IAC = topo.eds_perturbed_solute().atoms()[i].M_IAC();
 	    const std::vector<double> &pert_i_M_charge = topo.eds_perturbed_solute().atoms()[i].M_charge();
-
-            alpha_lj = (topo.eds_perturbed_solute().atoms()[i].LJ_softcore() +
-                    topo.eds_perturbed_solute().atoms()[j].LJ_softcore()) /
-                    2.0;
-            alpha_crf = (topo.eds_perturbed_solute().atoms()[i].CRF_softcore() +
-                    topo.eds_perturbed_solute().atoms()[j].CRF_softcore()) /
-                    2.0;
->>>>>>> 3487b4b4
             const std::vector<unsigned int> &pert_j_M_IAC = topo.eds_perturbed_solute().atoms()[j].M_IAC();
             const std::vector<double> &pert_j_M_charge = topo.eds_perturbed_solute().atoms()[j].M_charge();
             std::vector<math::VArray> & conf_special_eds_force_endstates = conf.special().eds.force_endstates;
@@ -1435,13 +1277,9 @@
   it = exclusions.begin();
   to = exclusions.end();
 
-<<<<<<< HEAD
-      double q_j = 0.0;
-=======
   for (; it != to; ++it) {
       periodicity.nearest_image(pos(atom_i), pos(*it), r);
       DEBUG(8, "r2 i(" << atom_i << "-" << *it << ") " << abs2(r));
->>>>>>> 3487b4b4
 
       int both_perturbed = 0;
       if(atom_i< topo.num_solute_atoms() && topo.is_perturbed(atom_i)){
@@ -1459,48 +1297,25 @@
       switch (t_interaction_spec::interaction_func) {
         case simulation::lj_crf_func:
         {
-<<<<<<< HEAD
-          math::Vec f_rf;
-          eds_rf_interaction(r, q_i*q_j, f_rf, e_rf);
-=======
           switch (both_perturbed) {
->>>>>>> 3487b4b4
 
             case 0:
             {
               // EDS - normal
               unsigned int numstates = conf.special().eds.force_endstates.size();
               math::Vec f_rf;
-              double q_i, q_j, e_rf;
-              double alpha_crf = topo.eds_perturbed_solute().atoms()[atom_i].CRF_softcore();
+              double q_i = 0.0, q_j = 0.0, e_rf = 0.0;
 
               for (unsigned int state = 0; state < numstates; state++) {
 
                 q_i = topo.eds_perturbed_solute().atoms()[atom_i].M_charge()[state];
                 q_j = topo.charge()(*it);
-                eds_rf_interaction(r, q_i*q_j, alpha_crf, f_rf, e_rf);
+                eds_rf_interaction(r, q_i*q_j, f_rf, e_rf);
 
                 DEBUG(7, "excluded atoms " << atom_i << " & " << *it << ": " << e_rf);
 
-<<<<<<< HEAD
-          DEBUG(7, "\tatomic virial done");
-          // }
-          break;
-        }
-        case simulation::cggromos_func:
-        {
-          math::Vec f_rf;
-          if (topo.is_coarse_grained(i) && topo.is_coarse_grained(*it) ) { // CG-CG
-            eds_rf_interaction(r, q_i*q_j / cgrain_eps[0], f_rf, e_rf, 0);
-          } else if (topo.is_coarse_grained(i) || topo.is_coarse_grained(*it)) { // FG-CG
-            eds_rf_interaction(r, q_i*q_j / cgrain_eps[1], f_rf, e_rf, 1);
-          } else { // FG-FG
-            eds_rf_interaction(r, q_i*q_j, f_rf, e_rf, 2);
-          }
-=======
                 // and add everything to the correct arrays
                 conf.current().energies.eds_vi[state] += e_rf;
->>>>>>> 3487b4b4
 
                 force_states[state](atom_i) += f_rf;
                 force_states[state](*it) -= f_rf;
@@ -1519,15 +1334,13 @@
             {
               // EDS - EDS
               unsigned int numstates = conf.special().eds.force_endstates.size();
-              double alpha_crf = (topo.eds_perturbed_solute().atoms()[atom_i].CRF_softcore() + 
-                                  topo.eds_perturbed_solute().atoms()[*it].CRF_softcore())/2.0;
               math::Vec f_rf;
-              double q_i, q_j, e_rf;
+              double q_i = 0.0, q_j = 0.0, e_rf = 0.0;
               for (unsigned int state = 0; state < numstates; state++) {
 
                 q_i = topo.eds_perturbed_solute().atoms()[atom_i].M_charge()[state];
                 q_j = topo.eds_perturbed_solute().atoms()[*it].M_charge()[state];
-                eds_rf_interaction(r, q_i*q_j, alpha_crf, f_rf, e_rf);
+                eds_rf_interaction(r, q_i*q_j, f_rf, e_rf);
 
                 DEBUG(7, "excluded atoms " << atom_i << " & " << *it << ": " << e_rf);
 
@@ -1552,15 +1365,8 @@
             // EDS - perturbed
               unsigned int numstates = conf.special().eds.force_endstates.size();
               math::Vec f_rf;
-              double A_q, B_q, e_rf, de_rf, alpha_crf;
-              if(topo.eds_perturbed_solute().atoms()[atom_i].CRF_softcore() == 0){
-	              alpha_crf = topo.perturbed_solute().atoms()[*it].CRF_softcore();
-	            } else if(topo.perturbed_solute().atoms()[*it].CRF_softcore() == 0){
-	              alpha_crf = topo.eds_perturbed_solute().atoms()[atom_i].CRF_softcore();
-	            } else{
-	              alpha_crf = (topo.eds_perturbed_solute().atoms()[atom_i].CRF_softcore() +
-			                       topo.perturbed_solute().atoms()[*it].CRF_softcore()) / 2.0;
-	            }
+              double A_q = 0.0, B_q = 0.0, e_rf = 0.0, de_rf = 0.0, alpha_crf = 0.0;
+	            alpha_crf = topo.perturbed_solute().atoms()[*it].CRF_softcore();
 
               int n1 = topo.atom_energy_group(atom_i);
 	            int n2 = topo.atom_energy_group(*it);
@@ -1605,7 +1411,7 @@
             {
               // Perturbed - Normal
               math::Vec f_rf;
-              double A_q, B_q, e_rf, de_rf, alpha_crf;
+              double A_q = 0.0, B_q = 0.0, e_rf = 0.0, de_rf = 0.0, alpha_crf = 0.0;
 
               alpha_crf = topo.perturbed_solute().atoms()[atom_i].CRF_softcore();
 
@@ -1649,15 +1455,9 @@
               // Perturbed - EDS
               unsigned int numstates = conf.special().eds.force_endstates.size();
               math::Vec f_rf;
-              double A_q, B_q, e_rf, de_rf, alpha_crf;
-              if(topo.eds_perturbed_solute().atoms()[*it].CRF_softcore() == 0){
-	              alpha_crf = topo.perturbed_solute().atoms()[atom_i].CRF_softcore();
-	            } else if(topo.perturbed_solute().atoms()[atom_i].CRF_softcore() == 0){
-	              alpha_crf = topo.eds_perturbed_solute().atoms()[*it].CRF_softcore();
-	            } else{
-	              alpha_crf = (topo.eds_perturbed_solute().atoms()[*it].CRF_softcore() +
-			                       topo.perturbed_solute().atoms()[atom_i].CRF_softcore()) / 2.0;
-	            }
+              double A_q = 0.0, B_q = 0.0, e_rf = 0.0, de_rf = 0.0, alpha_crf = 0.0;
+	            alpha_crf = topo.perturbed_solute().atoms()[atom_i].CRF_softcore();
+
 
               int n1 = topo.atom_energy_group(atom_i);
 	            int n2 = topo.atom_energy_group(*it);
@@ -1702,7 +1502,7 @@
             {
               // Perturbed - Normal
               math::Vec f_rf;
-              double A_q, B_q, e_rf, de_rf, alpha_crf;
+              double A_q = 0.0, B_q = 0.0, e_rf = 0.0, de_rf = 0.0, alpha_crf = 0.0;
 
               alpha_crf = (topo.perturbed_solute().atoms()[atom_i].CRF_softcore() + topo.perturbed_solute().atoms()[*it].CRF_softcore())/2.0;
 
@@ -1753,8 +1553,7 @@
               // EDS - normal
               unsigned int numstates = conf.special().eds.force_endstates.size();
               math::Vec f_rf;
-              double q_i, q_j, e_rf;
-              double alpha_crf = topo.eds_perturbed_solute().atoms()[atom_i].CRF_softcore();
+              double q_i = 0.0, q_j = 0.0, e_rf = 0.0;
 
               for (unsigned int state = 0; state < numstates; state++) {
 
@@ -1762,11 +1561,11 @@
                 q_j = topo.charge()(*it);
 
                 if (topo.is_coarse_grained(atom_i) && topo.is_coarse_grained(*it) ) { // CG-CG
-                  eds_rf_interaction(r, q_i*q_j / cgrain_eps[0], alpha_crf, f_rf, e_rf, 0);
+                  eds_rf_interaction(r, q_i*q_j / cgrain_eps[0], f_rf, e_rf, 0);
                 } else if (topo.is_coarse_grained(atom_i) || topo.is_coarse_grained(*it)) { // FG-CG
-                  eds_rf_interaction(r, q_i*q_j / cgrain_eps[1], alpha_crf, f_rf, e_rf, 1);
+                  eds_rf_interaction(r, q_i*q_j / cgrain_eps[1],f_rf, e_rf, 1);
                 } else { // FG-FG
-                  eds_rf_interaction(r, q_i*q_j, alpha_crf, f_rf, e_rf, 2);
+                  eds_rf_interaction(r, q_i*q_j, f_rf, e_rf, 2);
                 }
 
                 DEBUG(7, "excluded atoms " << atom_i << " & " << *it << ": " << e_rf);
@@ -1791,10 +1590,8 @@
             {
               // EDS - EDS
               unsigned int numstates = conf.special().eds.force_endstates.size();
-              double alpha_crf = (topo.eds_perturbed_solute().atoms()[atom_i].CRF_softcore() + 
-                                  topo.eds_perturbed_solute().atoms()[*it].CRF_softcore())/2.0;
               math::Vec f_rf;
-              double q_i, q_j, e_rf;
+              double q_i = 0.0, q_j = 0.0, e_rf = 0.0;
               for (unsigned int state = 0; state < numstates; state++) {
 
                 q_i = topo.eds_perturbed_solute().atoms()[atom_i].M_charge()[state];
@@ -1802,11 +1599,11 @@
 
 
                 if (topo.is_coarse_grained(atom_i) && topo.is_coarse_grained(*it) ) { // CG-CG
-                  eds_rf_interaction(r, q_i*q_j / cgrain_eps[0], alpha_crf, f_rf, e_rf, 0);
+                  eds_rf_interaction(r, q_i*q_j / cgrain_eps[0], f_rf, e_rf, 0);
                 } else if (topo.is_coarse_grained(atom_i) || topo.is_coarse_grained(*it)) { // FG-CG
-                  eds_rf_interaction(r, q_i*q_j / cgrain_eps[1], alpha_crf, f_rf, e_rf, 1);
+                  eds_rf_interaction(r, q_i*q_j / cgrain_eps[1], f_rf, e_rf, 1);
                 } else { // FG-FG
-                  eds_rf_interaction(r, q_i*q_j, alpha_crf, f_rf, e_rf, 2);
+                  eds_rf_interaction(r, q_i*q_j, f_rf, e_rf, 2);
                 }
 
                 DEBUG(7, "excluded atoms " << atom_i << " & " << *it << ": " << e_rf);
