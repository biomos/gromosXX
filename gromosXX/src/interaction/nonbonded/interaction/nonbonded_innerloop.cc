--- conflicted
+++ resolved
@@ -71,18 +71,13 @@
   DEBUG(8, "\tpair\t" << i << "\t" << j);
 
   math::Vec r, force;
-<<<<<<< HEAD
-  double f;
-  double e_lj, e_crf;
+  double f = 0.0;
+  double e_lj = 0.0, e_crf = 0.0;
   //ORIOL_GAMD
   unsigned int gamdi = topo.gamd_accel_group(i);
   unsigned int gamdj = topo.gamd_accel_group(j);
   std::vector<unsigned int> key = {gamdi, gamdj};
   unsigned int igroup = topo.gamd_interaction_group(key);
-=======
-  double f = 0.0;
-  double e_lj = 0.0, e_crf = 0.0;
->>>>>>> ccb4b909
 
   periodicity.nearest_image(conf.current().pos(i),
           conf.current().pos(j), r);
@@ -983,16 +978,12 @@
   DEBUG(8, "\t1,4-pair\t" << i << "\t" << j);
 
   math::Vec r;
-<<<<<<< HEAD
-  double f, e_lj, e_crf = 0.0, e_ls = 0.0;
+  double f = 0.0, e_lj = 0.0, e_crf = 0.0, e_ls = 0.0;
   //ORIOL_GAMD
   unsigned int gamdi = topo.gamd_accel_group(i);
   unsigned int gamdj = topo.gamd_accel_group(j);
   std::vector<unsigned int> key = {gamdi, gamdj};
   unsigned int igroup = topo.gamd_interaction_group(key);
-=======
-  double f = 0.0, e_lj = 0.0, e_crf = 0.0, e_ls = 0.0;
->>>>>>> ccb4b909
 
   periodicity.nearest_image(conf.current().pos(i),
           conf.current().pos(j), r);
@@ -1322,12 +1313,9 @@
           storage.virial_tensor_gamd[igroup](b, a) += r(b) * term;
         }
       }
-<<<<<<< HEAD
-      break;
-    }
-
-=======
->>>>>>> ccb4b909
+      break;
+    }
+
     case simulation::cggromos_func :
     {
       if (topo.is_coarse_grained(i) || topo.is_coarse_grained(j)) { // CG-CG or CG-FG
@@ -2222,18 +2210,13 @@
   DEBUG(8, "\tpair\t" << i << "\t" << j);
 
   math::Vec r;
-<<<<<<< HEAD
-  double f;
-  double e_lj, e_ls;
+  double f = 0.0;
+  double e_lj = 0.0, e_ls = 0.0;
   //ORIOL_GAMD
   unsigned int gamdi = topo.gamd_accel_group(i);
   unsigned int gamdj = topo.gamd_accel_group(j);
   std::vector<unsigned int> key = {gamdi, gamdj};
   unsigned int igroup = topo.gamd_interaction_group(key);
-=======
-  double f = 0.0;
-  double e_lj = 0.0, e_ls = 0.0;
->>>>>>> ccb4b909
 
   periodicity.nearest_image(conf.current().pos(i),
           conf.current().pos(j), r);
@@ -2307,18 +2290,13 @@
   DEBUG(8, "\tpair\t" << i << "\t" << j);
 
   math::Vec r;
-<<<<<<< HEAD
-  double f;
-  double e_ls;
+  double f = 0.0;
+  double e_ls = 0.0;
   //ORIOL_GAMD
   unsigned int gamdi = topo.gamd_accel_group(i);
   unsigned int gamdj = topo.gamd_accel_group(j);
   std::vector<unsigned int> key = {gamdi, gamdj};
   unsigned int igroup = topo.gamd_interaction_group(key);
-=======
-  double f = 0.0;
-  double e_ls = 0.0;
->>>>>>> ccb4b909
 
   periodicity.nearest_image(conf.current().pos(i),
           conf.current().pos(j), r);
@@ -2364,10 +2342,8 @@
 
   storage.energies.ls_real_energy[topo.atom_energy_group(i)]
           [topo.atom_energy_group(j)] += e_ls;
-<<<<<<< HEAD
 
    storage.energies.gamd_potential_total[igroup] += e_ls;
-=======
 }
 
 /**
@@ -2392,5 +2368,4 @@
     default : io::messages.add("Charge type not implemented.", "nonbonded_innerloop", io::message::warning);
   }
   return q;
->>>>>>> ccb4b909
 }