/**
 * @file nonbonded_innerloop.cc
 * template methods of Nonbonded_Innerloop
 */

#include <vector>
#include <set>

#include "storage.h"
#include "nonbonded_innerloop.h"
#include "topology/topology.h"


#undef MODULE
#undef SUBMODULE
#define MODULE interaction
#define SUBMODULE nonbonded

#include "solvent_innerloop.cc"

template<typename t_nonbonded_spec>
inline void
interaction::Nonbonded_Innerloop<t_nonbonded_spec>::lj_crf_innerloop_2
    (
     topology::Topology & topo, 
     unsigned int i,
     unsigned int j,
        const double dist2,
        double &f,
       double &e_lj, double &e_crf
            ) {

  switch (t_nonbonded_spec::interaction_func) {
    case simulation::lj_crf_func:
    {
      const lj_parameter_struct & lj =
              m_param->lj_parameter(topo.iac(i),
              topo.iac(j));

      DEBUG(11, "\tlj-parameter c6=" << lj.c6 << " c12=" << lj.c12);
      DEBUG(11, "\tcharge i=" << topo.charge()(i) << " j=" << topo.charge()(j));

      lj_crf_interaction_fast(dist2, lj.c6, lj.c12,
              topo.charge(i) *
              topo.charge(j),
              f, e_lj, e_crf);
      DEBUG(12, "f: " << f);
      DEBUG(12, "e_lj: " << e_lj);
      DEBUG(12, "e_crf: " << e_crf);

      break;
    }
   
    default:
      io::messages.add("Nonbonded_Innerloop",
              "interaction function not implemented (new version)",
              io::message::critical);
  }
}

template<typename t_nonbonded_spec>
inline void
interaction::Nonbonded_Innerloop<t_nonbonded_spec>::lj_crf_innerloop
(
        topology::Topology & topo,
        configuration::Configuration & conf,
        unsigned int i,
        unsigned int j,
        Storage & storage,
        math::Periodicity<t_nonbonded_spec::boundary_type> const & periodicity
        ) {
  DEBUG(8, "\tpair\t" << i << "\t" << j);

  math::Vec r, force;
  double f;
  double e_lj, e_crf;

  periodicity.nearest_image(conf.current().pos(i),
          conf.current().pos(j), r);
  DEBUG(10, "\tni i " << conf.current().pos(i)(0) << " / "
          << conf.current().pos(i)(1) << " / "
          << conf.current().pos(i)(2));
  DEBUG(10, "\tni j " << conf.current().pos(j)(0) << " / "
          << conf.current().pos(j)(1) << " / "
          << conf.current().pos(j)(2));
  DEBUG(10, "\tni r " << r(0) << " / " << r(1) << " / " << r(2));

  switch (t_nonbonded_spec::interaction_func) {
    case simulation::lj_crf_func:
    {
      const lj_parameter_struct & lj =
              m_param->lj_parameter(topo.iac(i),
              topo.iac(j));

      DEBUG(11, "\tlj-parameter c6=" << lj.c6 << " c12=" << lj.c12);
      DEBUG(11, "\tcharge i=" << topo.charge()(i) << " j=" << topo.charge()(j));

      lj_crf_interaction(r, lj.c6, lj.c12,
              topo.charge(i) *
              topo.charge(j),
              f, e_lj, e_crf);
      DEBUG(12, "f: " << f);
      DEBUG(12, "e_lj: " << e_lj);
      DEBUG(12, "e_crf: " << e_crf);

      DEBUG(10, "\t\tatomic virial");
      for (int a = 0; a < 3; ++a) {
        force(a) = f * r(a);
        storage.force(i)(a) += force(a);
        storage.force(j)(a) -= force(a);

        for (int b = 0; b < 3; ++b)
          storage.virial_tensor(b, a) += r(b) * force(a);
      }
      break;
    }

    case simulation::cgrain_func:
    {
      DEBUG(11, "\tiac(i) = " << topo.iac(i) << " iac(j) = " << topo.iac(j));
      DEBUG(11, "\tcg_parameter.size() = " << m_param->cg_parameter().size());
      DEBUG(11, "\tcg_parameter()[i].size() = " << m_param->cg_parameter()[i].size());

      const lj_parameter_struct & cg =
              m_param->cg_parameter(topo.iac(i),
              topo.iac(j));

      DEBUG(11, "\tcg-parameter c6=" << cg.c6 << " c12=" << cg.c12);
      DEBUG(11, "\tcharge i=" << topo.charge()(i) << " j=" << topo.charge()(j));

      cgrain_interaction(r, cg.c6, cg.c12,
              topo.charge(i) *
              topo.charge(j),
              f, e_lj, e_crf);

      DEBUG(10, "\t\tatomic virial");
      for (int a = 0; a < 3; ++a) {
        force(a) = f * r(a);
        storage.force(i)(a) += force(a);
        storage.force(j)(a) -= force(a);

        for (int b = 0; b < 3; ++b)
          storage.virial_tensor(b, a) += r(b) * force(a);
      }
      break;
    }

    case simulation::cggromos_func:
    {
      DEBUG(11, "\tiac(i) = " << topo.iac(i) << " iac(j) = " << topo.iac(j));
      const lj_parameter_struct & lj = m_param->lj_parameter(topo.iac(i),
              topo.iac(j));

      DEBUG(11, "\tlj-parameter c6=" << lj.c6 << " c12=" << lj.c12);
      DEBUG(11, "\tcharge i=" << topo.charge()(i) << " j=" << topo.charge()(j));
      DEBUG(11, "\tCG-CG epsilon = " << cgrain_eps[0] << " , FG-CG epsilon = " << cgrain_eps[1]);
      DEBUG(11, "\ti = " << i << " , j = " << j);

      // check if...
      if (topo.is_coarse_grained(i) && topo.is_coarse_grained(j)) {  // CG-CG interaction
        DEBUG(11, "CG-CG pair");
        lj_crf_interaction(r, lj.c6, lj.c12,
              topo.charge(i) * topo.charge(j) / cgrain_eps[0],
              f, e_lj, e_crf, 0);
      } else if (topo.is_coarse_grained(i) || topo.is_coarse_grained(j)) {  // FG-CG interaction
        //DEBUG(1, "i = " << i << " , j = " << j);
        lj_crf_interaction(r, lj.c6, lj.c12,
              topo.charge(i) * topo.charge(j) / cgrain_eps[1],
              f, e_lj, e_crf, 1);
      } else {     // FG-FG interaction
        //DEBUG(1, "FG: i = " << i << " , j = " << j);
        lj_crf_interaction(r, lj.c6, lj.c12,
              topo.charge(i) * topo.charge(j),
              f, e_lj, e_crf, 2);
        DEBUG(10, "\t\tatomic virial");
      }
      for (int a = 0; a < 3; ++a) {
        force(a) = f * r(a);
        storage.force(i)(a) += force(a);
        storage.force(j)(a) -= force(a);

        for (int b = 0; b < 3; ++b)
          storage.virial_tensor(b, a) += r(b) * force(a);
      }
      break;
    }

    case simulation::pol_lj_crf_func:
    {
      if (!topo.is_polarisable(i) && !topo.is_polarisable(j)) {
        const lj_parameter_struct & lj =
                m_param->lj_parameter(topo.iac(i),
                topo.iac(j));

        DEBUG(11, "\tlj-parameter c6=" << lj.c6 << " c12=" << lj.c12);
        DEBUG(11, "\tcharge i=" << topo.charge()(i) << " j=" << topo.charge()(j));

        lj_crf_interaction(r, lj.c6, lj.c12,
                topo.charge(i) *
                topo.charge(j),
                f, e_lj, e_crf);

        DEBUG(10, "\t\tatomic virial");
        for (int a = 0; a < 3; ++a) {
          force(a) = f * r(a);
          storage.force(i)(a) += force(a);
          storage.force(j)(a) -= force(a);

          for (int b = 0; b < 3; ++b)
            storage.virial_tensor(b, a) += r(b) * force(a);
        }
      } else {
        double f_pol[4];

        const math::Vec rp1(r - conf.current().posV(j));
        const math::Vec rp2(r + conf.current().posV(i));
        const math::Vec rpp(rp2 - conf.current().posV(j));

        DEBUG(10, "\t rpp " << rpp(0) << " / " << rpp(1) << " / " << rpp(2));

        const lj_parameter_struct & lj = m_param->lj_parameter(topo.iac(i), topo.iac(j));

        DEBUG(11, "\tlj-parameter c6=" << lj.c6 << " c12=" << lj.c12);
        DEBUG(11, "\tcharge i=" << topo.charge()(i) << " j=" << topo.charge()(j));
        DEBUG(11, "\tcoscharge i=" << topo.coscharge()(i) << " j=" << topo.coscharge()(j));

        pol_lj_crf_interaction(r, rp1, rp2, rpp, lj.c6, lj.c12,
                topo.charge(i), topo.charge(j),
                topo.coscharge(i), topo.coscharge(j),
                f_pol, e_lj, e_crf);

        DEBUG(10, "\tatomic virial");
        for (int a = 0; a < 3; ++a) {
          force(a) = f_pol[0] * r(a) + f_pol[1] * rp1(a) + f_pol[2] * rp2(a) + f_pol[3] * rpp(a);
          storage.force(i)(a) += force(a);
          storage.force(j)(a) -= force(a);

          for (int b = 0; b < 3; ++b)
            storage.virial_tensor(b, a) += r(b) * force(a);
        }
      }
      break;
    }
    case simulation::pol_off_lj_crf_func:
    {
      if (!topo.is_polarisable(i) && !topo.is_polarisable(j)) {
        const lj_parameter_struct & lj =
                m_param->lj_parameter(topo.iac(i),
                topo.iac(j));

        DEBUG(11, "\tlj-parameter c6=" << lj.c6 << " c12=" << lj.c12);
        DEBUG(11, "\tcharge i=" << topo.charge()(i) << " j=" << topo.charge()(j));

        lj_crf_interaction(r, lj.c6, lj.c12,
                topo.charge(i) *
                topo.charge(j),
                f, e_lj, e_crf);

        DEBUG(10, "\t\tatomic virial");
        for (int a = 0; a < 3; ++a) {
          force(a) = f * r(a);
          storage.force(i)(a) += force(a);
          storage.force(j)(a) -= force(a);

          for (int b = 0; b < 3; ++b)
            storage.virial_tensor(b, a) += r(b) * force(a);
        }
      } else {
        math::Vec rm=r;
        DEBUG(10, "\t topo.gamma(i) " << topo.gamma(i));
        if(topo.gamma(i)!=0.0){
         math::Vec rij, rik, rim;
         periodicity.nearest_image(conf.current().pos(i),
                            conf.current().pos(topo.gamma_j(i)), rij);
         periodicity.nearest_image(conf.current().pos(i),
                            conf.current().pos(topo.gamma_k(i)), rik);
         rim=topo.gamma(i)*(rij+rik)/2;
         rm-=rim;
        }
        DEBUG(10, "\t topo.gamma(j) " << topo.gamma(j));
        if(topo.gamma(j)!=0.0){
          math::Vec rjj, rjk,rjm;
          periodicity.nearest_image(conf.current().pos(j),
                            conf.current().pos(topo.gamma_j(j)), rjj);
          periodicity.nearest_image(conf.current().pos(j),
                            conf.current().pos(topo.gamma_k(j)), rjk);
          rjm=topo.gamma(j)*(rjj+rjk)/2;
          rm+=rjm;
        }
        
        double f_pol[5];

        const math::Vec rp1(rm - conf.current().posV(j));
        const math::Vec rp2(rm + conf.current().posV(i));
        const math::Vec rpp(rp2 - conf.current().posV(j));

        DEBUG(10, "\t rpp " << rpp(0) << " / " << rpp(1) << " / " << rpp(2));

        const lj_parameter_struct & lj = m_param->lj_parameter(topo.iac(i), topo.iac(j));
        
        DEBUG(11, "\tlj-parameter c6=" << lj.c6 << " c12=" << lj.c12);
        DEBUG(11, "\tcharge i=" << topo.charge()(i) << " j=" << topo.charge()(j));
        DEBUG(11, "\tcoscharge i=" << topo.coscharge()(i) << " j=" << topo.coscharge()(j));

        pol_off_lj_crf_interaction(r, rm, rp1, rp2, rpp, lj.c6, lj.c12,
                topo.charge(i), topo.charge(j),
                topo.coscharge(i), topo.coscharge(j),
                f_pol, e_lj, e_crf);
        
        DEBUG(10, "\tatomic virial");
        for (int a = 0; a < 3; ++a) {
         
          const double term = f_pol[1] * rm(a) +
                  f_pol[2] * rp1(a) + f_pol[3] * rp2(a) + f_pol[4] * rpp(a);
          storage.force(i)(a) +=(1-topo.gamma(i))*term+f_pol[0]*r(a);
          storage.force(j)(a) -=(1-topo.gamma(j))*term+f_pol[0]*r(a);


          if(topo.gamma(i)!=0.0){
           storage.force(topo.gamma_j(i))(a) +=term*topo.gamma(i)/2;
           storage.force(topo.gamma_k(i))(a) +=term*topo.gamma(i)/2;
          }
          if(topo.gamma(j)!=0.0){
           storage.force(topo.gamma_j(j))(a) -=term*topo.gamma(j)/2;
           storage.force(topo.gamma_k(j))(a) -=term*topo.gamma(j)/2;
          }
          //bugbugbug, debug...
          for (int b = 0; b < 3; ++b)
        //    storage.virial_tensor(b, a) += (term+f_pol[0]*r(a))*r(b);
            storage.virial_tensor(b, a) += (term*rm(b))+(f_pol[0]*r(a))*r(b);
          }
        }
      break;
    }
    case simulation::lj_func :
    case simulation::lj_ls_func : {
      const lj_parameter_struct & lj =
              m_param->lj_parameter(topo.iac(i),
              topo.iac(j));

      DEBUG(11, "\tlj-parameter c6=" << lj.c6 << " c12=" << lj.c12);

      lj_interaction(r, lj.c6, lj.c12, f, e_lj);
      e_crf = 0.0;

      DEBUG(10, "\t\tatomic virial");
      for (int a = 0; a < 3; ++a) {
        force(a) = f * r(a);
        storage.force(i)(a) += force(a);
        storage.force(j)(a) -= force(a);

        for (int b = 0; b < 3; ++b)
          storage.virial_tensor(b, a) += r(b) * force(a);
      }
      break;
    }

    default:
      io::messages.add("Nonbonded_Innerloop",
              "interaction function not implemented",
              io::message::critical);
  }

  //////////////////////////////////////////////////
  // molecular virial is calculated by a
  // correction to the atomic virial
  //////////////////////////////////////////////////

  /*
  if (fabs(f) > 10000){
    std::cerr << "pair " << i << " - " << j << " force = " << f << std::endl;
    std::cerr << "\tiac " << topo.iac(i) << " " << topo.iac(j)
          << "\tq " << topo.charge(i) << " " << topo.charge(j)
          << "\n\tr " << math::v2s(r)
          << "\n\tr2 " << abs2(r) << std::endl;
  }
   */

  // energy
  assert(storage.energies.lj_energy.size() >
          topo.atom_energy_group(i));
  assert(storage.energies.lj_energy.size() >
          topo.atom_energy_group(j));

  DEBUG(11, "\tenergy group i " << topo.atom_energy_group(i)
          << " j " << topo.atom_energy_group(j));

  const unsigned int eg_i = topo.atom_energy_group(i);
  const unsigned int eg_j = topo.atom_energy_group(j);
  storage.energies.lj_energy[eg_i][eg_j] += e_lj;
  storage.energies.crf_energy[eg_i][eg_j] += e_crf;

#ifdef XXFORCEGROUPS
  if (storage.force_groups.size()) {
    storage.force_groups[eg_i][eg_j][i] += force;
    storage.force_groups[eg_i][eg_j][j] -= force;
  }
#endif
}

template<typename t_nonbonded_spec>
inline void
interaction::Nonbonded_Innerloop<t_nonbonded_spec>::lj_innerloop
(
        topology::Topology & topo,
        configuration::Configuration & conf,
        unsigned int i,
        unsigned int j,
        Storage & storage,
        math::Periodicity<t_nonbonded_spec::boundary_type> const & periodicity
        ) {
  DEBUG(8, "\tpair\t" << i << "\t" << j);

  math::Vec r, force;
  double f;
  double e_lj;

  periodicity.nearest_image(conf.current().pos(i),
          conf.current().pos(j), r);
  DEBUG(10, "\tni i " << conf.current().pos(i)(0) << " / "
          << conf.current().pos(i)(1) << " / "
          << conf.current().pos(i)(2));
  DEBUG(10, "\tni j " << conf.current().pos(j)(0) << " / "
          << conf.current().pos(j)(1) << " / "
          << conf.current().pos(j)(2));
  DEBUG(10, "\tni r " << r(0) << " / " << r(1) << " / " << r(2));

  const lj_parameter_struct & lj =
          m_param->lj_parameter(topo.iac(i),
          topo.iac(j));

  DEBUG(11, "\tlj-parameter c6=" << lj.c6 << " c12=" << lj.c12);

  lj_interaction(r, lj.c6, lj.c12, f, e_lj);

  DEBUG(10, "\t\tatomic virial");
  for (int a = 0; a < 3; ++a) {
  force(a) = f * r(a);
  storage.force(i)(a) += force(a);
  storage.force(j)(a) -= force(a);

  for (int b = 0; b < 3; ++b)
          storage.virial_tensor(b, a) += r(b) * force(a);
  }

// energy
  assert(storage.energies.lj_energy.size() >
          topo.atom_energy_group(i));
  assert(storage.energies.lj_energy.size() >
          topo.atom_energy_group(j));

  DEBUG(11, "\tenergy group i " << topo.atom_energy_group(i)
          << " j " << topo.atom_energy_group(j));

  const unsigned int eg_i = topo.atom_energy_group(i);
  const unsigned int eg_j = topo.atom_energy_group(j);
  storage.energies.lj_energy[eg_i][eg_j] += e_lj;

#ifdef XXFORCEGROUPS
  if (storage.force_groups.size()) {
    storage.force_groups[eg_i][eg_j][i] += force;
    storage.force_groups[eg_i][eg_j][j] -= force;
  }
#endif
}


template<typename t_nonbonded_spec>
inline void
interaction::Nonbonded_Innerloop<t_nonbonded_spec>::sasa_calc_innerloop
(
        topology::Topology & topo,
        configuration::Configuration & conf,
        unsigned int i,
        simulation::Simulation & sim,
        math::Periodicity<t_nonbonded_spec::boundary_type> const & periodicity) {

  bool higher = false;
  const double p12 = sim.param().sasa.p_12;
  const double p13 = sim.param().sasa.p_13;
  const double p1x = sim.param().sasa.p_1x;
  std::set< unsigned int >::const_iterator it, to;

  // get sasa parameters for atom i
  const topology::sasa_parameter_struct & sasa_param_i = topo.sasa_parameter(i);
  DEBUG(15, "\tSASA parameters for atom(i) " << sasa_param_i.atom << ": p = " <<
          sasa_param_i.p << " r = " << sasa_param_i.r <<
          " sigma = " << sasa_param_i.sigma);

  // reduce total sasa by overlap from each type of neighbour in turn

  // first (1-2) neighbours
  it = topo.sasa_first_neighbour(i).begin();
  to = topo.sasa_first_neighbour(i).end();
  for (; it != to; ++it) {
    DEBUG(12, "\tFirst neighbours: sasa atoms " << i << " and " << *it);
    calculate_sasa(topo, conf, higher, p12, i, *it, sasa_param_i, periodicity);
  } // end first neighbours

  // second (1-3) neighbours
  it = topo.sasa_second_neighbour(i).begin();
  to = topo.sasa_second_neighbour(i).end();
  for (; it != to; ++it) {
    DEBUG(12, "\tSecond neighbours: sasa atoms " << i << " and " << *it);
    calculate_sasa(topo, conf, higher, p13, i, *it, sasa_param_i, periodicity);
  } // end second neighbours

  // reset higher
  higher = true;

  // third (1-4) neighbours
  it = topo.sasa_third_neighbour(i).begin();
  to = topo.sasa_third_neighbour(i).end();
  for (; it != to; ++it) {
    DEBUG(12, "\tThird neighbours: sasa atoms " << i << " and " << *it);
    calculate_sasa(topo, conf, higher, p1x, i, *it, sasa_param_i, periodicity);
  } // end third neighbours

  // higher (> 1-4) neighbours
  it = topo.sasa_higher_neighbour(i).begin();
  to = topo.sasa_higher_neighbour(i).end();
  for (; it != to; ++it) {
    DEBUG(12, "\tHigher neighbours: sasa atoms " << i << " and " << *it);
    calculate_sasa(topo, conf, higher, p1x, i, *it, sasa_param_i, periodicity);
  } // end 1-4 and higher neighbours

} // end sasa_calc_innerloop

template<typename t_nonbonded_spec>
inline void
interaction::Nonbonded_Innerloop<t_nonbonded_spec>::calculate_sasa
(
        topology::Topology & topo,
        configuration::Configuration & conf,
        bool higher,
        const double & pij,
        unsigned int i, unsigned int j,
        const topology::sasa_parameter_struct & sasa_param_i,
        math::Periodicity<t_nonbonded_spec::boundary_type> const & periodicity) {

  // get sasa parameters for atom j
  const topology::sasa_parameter_struct & sasa_param_j = topo.sasa_parameter(j);
  DEBUG(15, "\tSASA parameters for atom(j) " << sasa_param_j.atom << ": p = "
          << sasa_param_j.p << " r = " << sasa_param_j.r <<
          " sigma = " << sasa_param_j.sigma);

  // assign/compute sums of radii
  const double ri_rh2o = sasa_param_i.r_rh2o;
  const double rj_rh2o = sasa_param_j.r_rh2o;
  const double sum_of_radii = ri_rh2o +  rj_rh2o;

  // compute distance between atoms i and j
  math::Vec rij;
  math::VArray &pos = conf.current().pos;
  periodicity.nearest_image(pos(sasa_param_i.atom), pos(sasa_param_j.atom), rij);
  const double rdist = math::abs(rij);

  DEBUG(15, "\tRi + Rh2o = " << ri_rh2o << "\tRj + Rh2o = " << rj_rh2o <<
          "\tSum of radii = " << sum_of_radii << "\trdist = " << rdist);

  // if 1st or 2nd neighbours we don't need to check the inter-atomic distance
  if (!higher) {

    // compute components of area function
    const double c1 = (sum_of_radii - rdist) * math::Pi;
    const double c2 = (rj_rh2o - ri_rh2o) / rdist;
    // note that "bij", "bji" are actually pi*pij*bij/Si
    const double bij = (c1 * ri_rh2o * (1.0 + c2) * pij * sasa_param_i.p) /
            sasa_param_i.surface;
    const double bji = (c1 * rj_rh2o * (1.0 - c2) * pij * sasa_param_j.p) /
            sasa_param_j.surface;

    DEBUG(15, "\tc1 = " << c1 << "\tc2 = " << c2 << "\tbij = " << bij << "\tbji = "
            << bji);

    // modify areas
    conf.current().sasa_area[i] *= (1.0 - bij);
    conf.current().sasa_area[j] *= (1.0 - bji);
    DEBUG(15, "\tCurrent actual SASA of atom " << sasa_param_i.atom << " is " <<
            conf.current().sasa_area[i] << " and of atom " << sasa_param_j.atom
            << " is " << conf.current().sasa_area[j]);

  } // end not higher

  // for third and higher neighbours, we only adjust the SASA if the two atoms
  // are closer than two waters
  if (higher) {
    if (rdist <= sum_of_radii) {

      // compute components of area function
      const double c1 = (sum_of_radii - rdist) * math::Pi;
      const double c2 = (rj_rh2o - ri_rh2o) / rdist;
      // note that "bij", "bji" are are actually pi*pij*bij/Si
      const double bij = (c1 * ri_rh2o * (1.0 + c2) * pij * sasa_param_i.p) /
              sasa_param_i.surface;
      const double bji = (c1 * rj_rh2o * (1.0 - c2) * pij * sasa_param_j.p) /
              sasa_param_j.surface;

      DEBUG(15, "\tc1 = " << c1 << "\tc2 = " << c2 << "\tbij = " << bij << "\tbji = "
              << bji);

      // modify areas
      conf.current().sasa_area[i] *= (1.0 - bij);
      conf.current().sasa_area[j] *= (1.0 - bji);
      DEBUG(15, "\tCurrent actual SASA of atom " << sasa_param_i.atom << " is " <<
              conf.current().sasa_area[i] << " and of atom " << sasa_param_j.atom
              << " is " << conf.current().sasa_area[j]);

    } // end cutoff check
  } // end higher

} // end sasa_calculation

template<typename t_nonbonded_spec>
inline void
interaction::Nonbonded_Innerloop<t_nonbonded_spec>::sasa_force_innerloop
(
        topology::Topology & topo,
        configuration::Configuration & conf,
        unsigned int i,
        simulation::Simulation & sim,
        math::Periodicity<t_nonbonded_spec::boundary_type> const & periodicity) {

  double dg_i = 0.0;
  bool higher = false;
  math::Vec force_i(0.0);
  math::VArray & force = conf.current().force;
  std::set< unsigned int >::const_iterator it, to;
  const double p12 = sim.param().sasa.p_12;
  const double p13 = sim.param().sasa.p_13;
  const double p1x = sim.param().sasa.p_1x;


  // get sasa parameters for atom i and sum of radii
  const topology::sasa_parameter_struct & sasa_param_i = topo.sasa_parameter(i);
  const double ri_rh2o = sasa_param_i.r_rh2o;
  DEBUG(15, "\n\tSASA parameters for atom " << sasa_param_i.atom << " : p = "
          << sasa_param_i.p << " r = " << sasa_param_i.r << " sigma = "
          << sasa_param_i.sigma);

  // and if using volume term, get derivative switching function for atom i
  if (sim.param().sasa.switch_volume) {
    dg_i = conf.current().dgvol[i];
    DEBUG(15, "\tVolume switching function derivative for atom(i) " << sasa_param_i.atom <<
            " with SASA = " << conf.current().sasa_area[i] << " is = " << dg_i);
  }

  // to ignore forces for bonded atoms (as in POPS), comment this loop out
  // first neighbours
  it = topo.sasa_first_neighbour(i).begin();
  to = topo.sasa_first_neighbour(i).end();
  for (; it != to; ++it) {
    DEBUG(12, "\tFirst neighbours: sasa atoms " << i << " and " << *it);
    calculate_sasa_forces(topo, conf, higher, p12, i, *it, force_i,
            ri_rh2o, dg_i, sasa_param_i, sim, periodicity);
  } // end first neighbours
  

  // second neighbours
  it = topo.sasa_second_neighbour(i).begin();
  to = topo.sasa_second_neighbour(i).end();
  for (; it != to; ++it) {
    DEBUG(12, "\tSecond neighbours: sasa atoms " << i << " and " << *it);
    calculate_sasa_forces(topo, conf, higher, p13, i, *it, force_i, ri_rh2o,
            dg_i, sasa_param_i, sim, periodicity);
  } // end second neighbours of i

  // third (1-4) neighbours
  higher = true;
  it = topo.sasa_third_neighbour(i).begin();
  to = topo.sasa_third_neighbour(i).end();
  for (; it != to; ++it) {
    DEBUG(12, "\tThird neighbours: sasa atoms " << i << " and " << *it);
    calculate_sasa_forces(topo, conf, higher, p1x, i, *it, force_i, ri_rh2o,
            dg_i, sasa_param_i, sim, periodicity);
  } // end second neighbours of i

  // higher (>1-4) neighbours
  it = topo.sasa_higher_neighbour(i).begin();
  to = topo.sasa_higher_neighbour(i).end();
  for (; it != to; ++it) {
    DEBUG(12, "\tHigher neighbours: sasa atoms " << i << " and " << *it);
    calculate_sasa_forces(topo, conf, higher, p1x, i, *it, force_i, ri_rh2o,
            dg_i, sasa_param_i, sim, periodicity);
  } // higher (>1-4) neighbours of i

  DEBUG(12, "\tSASA/VOL forces for atom(i) " << sasa_param_i.atom << " :" << math::v2s(force_i));

  // then adjust overall forces for atom i
  force(sasa_param_i.atom) += force_i;
  
} // end sasa force

// calculate the sasa contribution to the forces
template<typename t_nonbonded_spec>
inline void
interaction::Nonbonded_Innerloop<t_nonbonded_spec>::calculate_sasa_forces
(
        topology::Topology & topo,
        configuration::Configuration & conf,
        bool higher,
        const double pij,
        unsigned int i,
        unsigned int j,
        math::Vec & force_i,
        const double ri_rh2o,
        double dg_i,
        const topology::sasa_parameter_struct & sasa_param_i,
        simulation::Simulation & sim,
        math::Periodicity<t_nonbonded_spec::boundary_type> const & periodicity) {

  math::VArray & pos = conf.current().pos;
  math::VArray & force = conf.current().force;
  math::Vec rij(0.0);
  double ddf_vol;

  // get sasa parameters for atom j
  const topology::sasa_parameter_struct & sasa_param_j = topo.sasa_parameter(j);
  DEBUG(15, "\tSASA parameters for atom(j) " << sasa_param_j.atom << " : p = "
          << sasa_param_j.p << " r = " << sasa_param_j.r << " sigma = "
          << sasa_param_j.sigma);

  // assign/compute sums and diffs of radii
  const double rj_rh2o = sasa_param_j.r_rh2o;
  const double rdiff = sasa_param_j.r - sasa_param_i.r;
  const double sum_of_radii = ri_rh2o + rj_rh2o;

  // get diff in coords and compute dist_rij2 and dist_rij
  periodicity.nearest_image(pos(sasa_param_i.atom), pos(sasa_param_j.atom), rij);
  const double dist_rij2 = math::abs2(rij);
  const double dist_rij = sqrt(dist_rij2);

  DEBUG(15, "\tRi + Rh2o = " << ri_rh2o << "\tRj + Rh2o = " << rj_rh2o <<
          "\n\tsum of radii = " << sum_of_radii << "\tdiff of radii = " << rdiff <<
          "\trdist2 = " << dist_rij2 << "\trdist = " << dist_rij <<
          "\n\tSASA(j) = " << conf.current().sasa_area[j] <<
          "\tinitial force(j): " << math::v2s(force(sasa_param_j.atom)));

  if (!higher) {
    // compute components of force contribution
    const double c1 = math::Pi * (sum_of_radii - dist_rij);
    const double c2 = rdiff / dist_rij;
    const double bij = c1 * ri_rh2o * (1.0 + c2);
    const double bji = c1 * rj_rh2o * (1.0 - c2);
    const double cc1 = conf.current().sasa_area[i] / ((sasa_param_i.surface /
            (pij * sasa_param_i.p)) - bij);
    const double cc2 = conf.current().sasa_area[j] / ((sasa_param_j.surface /
            (pij * sasa_param_j.p)) - bji);
    const double termij = sum_of_radii * rdiff / dist_rij2;
    const double cc3 = math::Pi * ri_rh2o * (1.0 + termij);
    const double cc4 = math::Pi * rj_rh2o * (1.0 - termij);

    const double ddf = (sasa_param_i.sigma * cc1 * cc3 + sasa_param_j.sigma * cc2 * cc4)
            / dist_rij;

    // compute the force
    math::Vec f = ddf * rij;

    DEBUG(15, "\tContributions to SASA forces:\n\tc1 = " << c1 << "\tc2 = " << c2
            << "\tbij = " << bij << "\tbji = " << bji
            << "\tcc1 = " << cc1 << "\tcc2 = " << cc2 << "\n\ttermij = " << termij <<
            "\tcc3 = " << cc3 << "\tcc4 = " << cc4 << "\tterm_sasa = " << ddf);

    // volume contributions
    if (sim.param().sasa.switch_volume) {
      // switching function for atom j
      const double dg_j = conf.current().dgvol[j];
      DEBUG(15, "\tVolume switching function derivative for atom(j) " << sasa_param_j.atom <<
              " with SASA of " << conf.current().sasa_area[j] << " is " << dg_j);

      // extracting the dA/dr part in each direction
      // sasa_vol is zero if this atom doesn't contribute to the volume term
      const double part_i = sim.param().sasa.sigma_v * cc1 * cc3 * conf.current().sasa_buriedvol[i] * dg_i;
      const double part_j = sim.param().sasa.sigma_v * cc2 * cc4 * conf.current().sasa_buriedvol[j] * dg_j;
      ddf_vol = (part_i + part_j) / dist_rij;
      DEBUG(15, "\tVolume on, ddf_vol = " << ddf_vol);

      // update the force with volume contribution
      f += ddf_vol * rij;

    } // end volume

    // update the forces on j and store temporarily the forces on i
    force(sasa_param_j.atom) += f;
    force_i -= f;
    DEBUG(12, "\tUpdated force for atom(j) " << sasa_param_j.atom << ": " <<
            math::v2s(force(sasa_param_j.atom)));

  }// end not higher
  
  else {

    // check we are within cutoff
    if (dist_rij <= sum_of_radii) {

      // compute components of force contribution
      const double c1 = math::Pi * (sum_of_radii - dist_rij);
      const double c2 = rdiff / dist_rij;
      const double bij = c1 * ri_rh2o * (1.0 + c2);
      const double bji = c1 * rj_rh2o * (1.0 - c2);
      const double cc1 = conf.current().sasa_area[i] / ((sasa_param_i.surface /
              (pij * sasa_param_i.p)) - bij);
      const double cc2 = conf.current().sasa_area[j] / ((sasa_param_j.surface /
              (pij * sasa_param_j.p)) - bji);
      const double termij = sum_of_radii * rdiff / dist_rij2;
      const double cc3 = math::Pi * ri_rh2o * (1.0 + termij);
      const double cc4 = math::Pi * rj_rh2o * (1.0 - termij);

      const double ddf = (sasa_param_i.sigma * cc1 * cc3 + sasa_param_j.sigma * cc2 * cc4)
              / dist_rij;

      // compute the force
      math::Vec f = ddf * rij;

      DEBUG(15, "\tContributions to SASA forces:\n\tc1 = " << c1 << "\tc2 = " << c2
              << "\tbij = " << bij << "\tbji = " << bji
              << "\tcc1 = " << cc1 << "\tcc2 = " << cc2 << "\n\ttermij = " << termij <<
              "\tcc3 = " << cc3 << "\tcc4 = " << cc4 << "\tterm_sasa = " << ddf);

      // volume contributions
      if (sim.param().sasa.switch_volume) {
        // switching function for atom j
        const double dg_j = conf.current().dgvol[j];
        DEBUG(15, "\tVolume switching function deriv. for atom(j) " << sasa_param_j.atom <<
                " with SASA of " << conf.current().sasa_area[j] << " is " << dg_j);

        // extracting the dA/dr part in each direction
        const double part_i = sim.param().sasa.sigma_v * cc1 * cc3 * conf.current().sasa_buriedvol[i] * dg_i;
        const double part_j = sim.param().sasa.sigma_v * cc2 * cc4 * conf.current().sasa_buriedvol[j] * dg_j;
        ddf_vol = (part_i + part_j) / dist_rij;
        DEBUG(15, "\tVolume on, ddf_vol = " << ddf_vol);

        // update the force with volume contribution
        f += ddf_vol * rij;

      } // end volume

      // update forces on atoms
      force(sasa_param_j.atom) += f;
      force_i -= f;
      DEBUG(12, "\tUpdated force for atom(j) " << sasa_param_j.atom << ": " <<
              math::v2s(force(sasa_param_j.atom))); 
    } // end cutoff
  } // end higher

} // end calculate_sasa_forces

template<typename t_nonbonded_spec>
inline void
interaction::Nonbonded_Innerloop<t_nonbonded_spec>::sasa_volume_innerloop
(
 topology::Topology & topo,
 configuration::Configuration & conf,
 unsigned int i,
 simulation::Simulation & sim)
{
  // get sasa parameters for atom i
  const topology::sasa_parameter_struct & sasa_param_i = topo.sasa_parameter(i);
  // get switching function for atom i
  const double g = conf.current().gvol[i];

  // only store the volume of buried atoms
  // (those that will contribute to the VOL, not SASA, energy term)
  if (g != 0.0) {
    conf.current().sasa_buriedvol[i] = sasa_param_i.vol;
    conf.current().sasa_buriedvol_tot += sasa_param_i.vol;
    // compute volume energy term for atom i
    const double evolume = sim.param().sasa.sigma_v * g * conf.current().sasa_buriedvol[i];
    DEBUG(15, "\tvol. energy of atom " << sasa_param_i.atom << " is " << evolume);
    // add volume energy to energy group of atom i (this is zeroed at start)
    conf.current().energies.sasa_volume_energy[topo.atom_energy_group(sasa_param_i.atom)] += evolume;
  } else {
    // make sure vol is zero
    conf.current().sasa_buriedvol[i] = 0.0;
  }

  DEBUG(15, "\tVolume of atom " << sasa_param_i.atom << " is " << conf.current().sasa_buriedvol[i]
          << " and current sum of volume energy for this energy group is " <<
          conf.current().energies.sasa_volume_energy[topo.atom_energy_group(sasa_param_i.atom)]);
}

template<typename t_nonbonded_spec>
void interaction::Nonbonded_Innerloop<t_nonbonded_spec>::sasa_switching_fct
(
        configuration::Configuration & conf,
        unsigned int i,
        const double amin,
        const double amax,
        const double adiff) {

  // get sasa of atom i
  const double a = conf.current().sasa_area[i];

  // sasa is less than lowest cutoff: it contributes to the volume term
  if (a <= amin) { //return 1.0;
    conf.current().gvol[i] = 1.0;
    conf.current().dgvol[i] = 0.0; // not strictly necessary
  }
  // sasa is between the lower and upper cutoffs: use switching function
  else if (a <= amax) {
    const double da = a - amin;
    const double da2 = da * da;
    const double adiff2 = adiff * adiff;
    const double adiff3 = adiff2 * adiff;
    const double g = ((2.0 * da * da2) / (adiff3)) - ((3.0 * da2) / (adiff2)) + 1.0;
    DEBUG(15, "\tSwitching function is " << g);
    conf.current().gvol[i] = g;
    const double dg = ((6.0 * da2) / (adiff3)) - ((6.0 * da) / (adiff2));
    DEBUG(15, "\tDerivative of switching function is " << dg);
    conf.current().dgvol[i] = dg;
  }
  else {
  // sasa is greater than highest cutoff: it contributes to the sasa term instead
  conf.current().gvol[i] = 0.0; // already zero
  conf.current().dgvol[i] = 0.0; // already zero
  }
}

template<typename t_nonbonded_spec>
void interaction::Nonbonded_Innerloop<t_nonbonded_spec>::one_four_interaction_innerloop
(
        topology::Topology & topo,
        configuration::Configuration & conf,
        int i,
        int j,
        Storage & storage,
        math::Periodicity<t_nonbonded_spec::boundary_type> const & periodicity) {
  DEBUG(8, "\t1,4-pair\t" << i << "\t" << j);

  math::Vec r;
  double f, e_lj, e_crf = 0.0, e_ls = 0.0;

  periodicity.nearest_image(conf.current().pos(i),
          conf.current().pos(j), r);
  DEBUG(10, "\tni i " << conf.current().pos(i)(0) << " / "
          << conf.current().pos(i)(1) << " / "
          << conf.current().pos(i)(2));
  DEBUG(10, "\tni j " << conf.current().pos(j)(0) << " / "
          << conf.current().pos(j)(1) << " / "
          << conf.current().pos(j)(2));
  DEBUG(10, "\tni r " << r(0) << " / " << r(1) << " / " << r(2));
  switch (t_nonbonded_spec::interaction_func) {
    case simulation::lj_crf_func:
    {
      const lj_parameter_struct & lj =
              m_param->lj_parameter(topo.iac(i),
              topo.iac(j));

      DEBUG(11, "\tlj-parameter cs6=" << lj.cs6 << " cs12=" << lj.cs12);
      DEBUG(11, "\tcharge i=" << topo.charge()(i) << " j=" << topo.charge()(j));
<<<<<<< HEAD
      DEBUG(11, "\t\tcoulomb scaling = " << m_param->get_coulomb_scaling());
=======
      DEBUG(11, "\tcoulomb scaling = " << m_param->get_coulomb_scaling());
>>>>>>> 8b61e155

      lj_crf_interaction(r, lj.cs6, lj.cs12,
              topo.charge()(i) *
              topo.charge()(j),
<<<<<<< HEAD
              f, e_lj, e_crf, 0, 
=======
              f, e_lj, e_crf, 0,
>>>>>>> 8b61e155
              m_param->get_coulomb_scaling());

      DEBUG(10, "\t\tatomic virial");
      for (int a = 0; a < 3; ++a) {
        const double term = f * r(a);
        storage.force(i)(a) += term;
        storage.force(j)(a) -= term;

        for (int b = 0; b < 3; ++b)
          storage.virial_tensor(b, a) += r(b) * term;
      }
      break;
    }
    case simulation::cgrain_func:
    {
      io::messages.add("Nonbonded_Innerloop",
              "no 1,4 interactions for Martini coarse-grained simulations!",
              io::message::critical);
      break;
    }
    case simulation::cggromos_func :
    {
      // check if...
      if (topo.is_coarse_grained(i)) { // CG-CG or CG-FG interaction
        io::messages.add("Nonbonded_Innerloop",
                "no 1,4 interactions for Gromos coarse-grained simulations!",
                io::message::critical);
      } else { // FG-FG interaction
        const lj_parameter_struct & lj =
                m_param->lj_parameter(topo.iac(i),
                topo.iac(j));

        DEBUG(11, "\tlj-parameter cs6=" << lj.cs6 << " cs12=" << lj.cs12);
        DEBUG(11, "\tcharge i=" << topo.charge()(i) << " j=" << topo.charge()(j));
        
        lj_crf_interaction(r, lj.cs6, lj.cs12,
                topo.charge()(i) *
                topo.charge()(j),
                f, e_lj, e_crf, 2);

        DEBUG(10, "\t\tatomic virial");
        for (int a = 0; a < 3; ++a) {
          const double term = f * r(a);
          storage.force(i)(a) += term;
          storage.force(j)(a) -= term;

          for (int b = 0; b < 3; ++b)
            storage.virial_tensor(b, a) += r(b) * term;
        }
      }
      break;
    
    }
    case simulation::pol_lj_crf_func :
      {
        double f_pol[4];
        
        const math::Vec rp1(r - conf.current().posV(j));
        const math::Vec rp2(r + conf.current().posV(i));
        const math::Vec rpp(rp2 - conf.current().posV(j));
        
        DEBUG(10, "\t rpp " << rpp(0) << " / " << rpp(1) << " / " << rpp(2));
        
        const lj_parameter_struct & lj = m_param->lj_parameter(topo.iac(i), topo.iac(j));
	
	DEBUG(11, "\tlj-parameter cs6=" << lj.cs6 << " cs12=" << lj.cs12);
	DEBUG(11, "\tcharge i=" << topo.charge()(i) << " j=" << topo.charge()(j));
        DEBUG(11, "\tcoscharge i=" << topo.coscharge()(i) << " j=" << topo.coscharge()(j));
        
        pol_lj_crf_interaction(r, rp1, rp2, rpp, lj.cs6, lj.cs12,
                               topo.charge(i), topo.charge(j),
                               topo.coscharge(i), topo.coscharge(j), 
                               f_pol, e_lj, e_crf);
                
        DEBUG(10, "\tatomic virial");
        for (int a=0; a<3; ++a){
          const double term = f_pol[0]*r(a) + f_pol[1]*rp1(a) + f_pol[2]*rp2(a) + f_pol[3]*rpp(a);
          storage.force(i)(a) += term;
          storage.force(j)(a) -= term;
          
          for(int b=0; b<3; ++b)
            storage.virial_tensor(b, a) += r(b)*term;
        }
      break;
    }
    case simulation::pol_off_lj_crf_func :
      {
         math::Vec rm=r;
        if(topo.gamma(i)!=0.0){
        math::Vec rij, rik, rim;
        periodicity.nearest_image(conf.current().pos(i),
                            conf.current().pos(topo.gamma_j(i)), rij);
        periodicity.nearest_image(conf.current().pos(i),
                            conf.current().pos(topo.gamma_k(i)), rik);
        rim=topo.gamma(i)*(rij+rik)/2;
        rm-=rim;
        }
        if(topo.gamma(j)!=0.0){
          math::Vec rjj, rjk,rjm;
          periodicity.nearest_image(conf.current().pos(j),
                            conf.current().pos(topo.gamma_j(j)), rjj);
          periodicity.nearest_image(conf.current().pos(j),
                            conf.current().pos(topo.gamma_k(j)), rjk);
          rjm=topo.gamma(j)*(rjj+rjk)/2;
          rm+=rjm;
        }
        
        double f_pol[5];

        const math::Vec rp1(rm - conf.current().posV(j));
        const math::Vec rp2(rm + conf.current().posV(i));
        const math::Vec rpp(rp2 - conf.current().posV(j));

        DEBUG(10, "\t rpp " << rpp(0) << " / " << rpp(1) << " / " << rpp(2));

        const lj_parameter_struct & lj = m_param->lj_parameter(topo.iac(i), topo.iac(j));

        DEBUG(11, "\tlj-parameter cs6=" << lj.cs6 << " cs12=" << lj.cs12);
        DEBUG(11, "\tcharge i=" << topo.charge()(i) << " j=" << topo.charge()(j));
        DEBUG(11, "\tcoscharge i=" << topo.coscharge()(i) << " j=" << topo.coscharge()(j));

        pol_off_lj_crf_interaction(r,rm, rp1, rp2, rpp, lj.cs6, lj.cs12,
                               topo.charge(i), topo.charge(j),
                               topo.coscharge(i), topo.coscharge(j),
                               f_pol, e_lj, e_crf);

        DEBUG(10, "\tatomic virial");
        for (int a=0; a<3; ++a){
          const double term = f_pol[1]*r(a) + f_pol[2]*rp1(a) + f_pol[3]*rp2(a) + f_pol[4]*rpp(a);
          storage.force(i)(a) +=(1-topo.gamma(i))*term+f_pol[0]*r(a);
          storage.force(j)(a) -=(1-topo.gamma(j))*term+f_pol[0]*r(a);

          if(topo.gamma(i)!=0.0){
           storage.force(topo.gamma_j(i))(a) +=topo.gamma(i)/2*term;
           storage.force(topo.gamma_k(i))(a) -=topo.gamma(i)/2*term;
          }
          if(topo.gamma(j)!=0.0){
           storage.force(topo.gamma_j(j))(a) +=topo.gamma(j)/2*term;
           storage.force(topo.gamma_k(j))(a) -=topo.gamma(j)/2*term;
          }
          for(int b=0; b<3; ++b)
           // storage.virial_tensor(b,a ) += (term+f_pol[0]*r(a))*r(b);
            storage.virial_tensor(b, a) += (term*rm(b))+(f_pol[0]*r(a))*r(b);
        }
        break;
    }
    case simulation::lj_func : {
      const lj_parameter_struct & lj =
              m_param->lj_parameter(topo.iac(i),
              topo.iac(j));

      DEBUG(11, "\tlj-parameter cs6=" << lj.cs6 << " cs12=" << lj.cs12);
      lj_interaction(r, lj.cs6, lj.cs12, f, e_lj);

      e_crf = 0.0;

      DEBUG(10, "\t\tatomic virial");
      for (int a = 0; a < 3; ++a) {
        const double term = f * r(a);
        storage.force(i)(a) += term;
        storage.force(j)(a) -= term;

        for (int b = 0; b < 3; ++b)
          storage.virial_tensor(b, a) += r(b) * term;
      }
      break;
    }
    case simulation::lj_ls_func : {
      const lj_parameter_struct & lj =
              m_param->lj_parameter(topo.iac(i),
              topo.iac(j));

      DEBUG(11, "\tlj-parameter cs6=" << lj.cs6 << " cs12=" << lj.cs12);
 //     lj_interaction(r, lj.cs6, lj.cs12, f, e_lj);

//  call lj_ls!!!
       lj_ls_interaction(r, lj.cs6, lj.cs12,
              topo.charge(i) * topo.charge(j),
              f, e_lj, e_ls);



      e_crf = 0.0;

      DEBUG(10, "\t\tatomic virial");
      for (int a = 0; a < 3; ++a) {
        const double term = f * r(a);
        storage.force(i)(a) += term;
        storage.force(j)(a) -= term;

        for (int b = 0; b < 3; ++b)
          storage.virial_tensor(b, a) += r(b) * term;
      }
      break;
    }
    default:
      io::messages.add("Nonbonded_Innerloop",
              "interaction function not implemented",
              io::message::critical);
  }

  // energy
  storage.energies.lj_energy[topo.atom_energy_group(i)]
          [topo.atom_energy_group(j)] += e_lj;

  storage.energies.crf_energy[topo.atom_energy_group(i)]
          [topo.atom_energy_group(j)] += e_crf;

  storage.energies.ls_real_energy[topo.atom_energy_group(i)]
          [topo.atom_energy_group(j)] += e_ls;

  DEBUG(11, "\tenergy group i " << topo.atom_energy_group(i)
          << " j " << topo.atom_energy_group(j));

}

template<typename t_nonbonded_spec>
void interaction::Nonbonded_Innerloop<t_nonbonded_spec>::lj_exception_innerloop
(
 topology::Topology & topo,
 configuration::Configuration & conf,
 topology::lj_exception_struct const & ljex,
 Storage & storage,
 math::Periodicity<t_nonbonded_spec::boundary_type> const & periodicity)
{
  DEBUG(8, "\tLJ exception\t" << ljex.i << "\t" << ljex.j);

  math::Vec r;
  double f, e_lj, e_crf = 0.0, e_ls = 0.0;

  unsigned int i = ljex.i, j = ljex.j;

  periodicity.nearest_image(conf.current().pos(i),
			    conf.current().pos(j), r);
  DEBUG(10, "\tni i " << conf.current().pos(i)(0) << " / "
          << conf.current().pos(i)(1) << " / "
          << conf.current().pos(i)(2));
  DEBUG(10, "\tni j " << conf.current().pos(j)(0) << " / "
          << conf.current().pos(j)(1) << " / "
          << conf.current().pos(j)(2));
  DEBUG(10, "\tni r " << r(0) << " / " << r(1) << " / " << r(2));

  // do cutoff check
  if (math::abs2(r) > m_cut2)
    return;

  switch(t_nonbonded_spec::interaction_func){
    case simulation::lj_crf_func :
      {
	DEBUG(11, "\tlj-parameter cs6=" << ljex.c6 << " cs12=" << ljex.c12);
	DEBUG(11, "\tcharge i=" << topo.charge()(i) << " j=" << topo.charge()(j));

        lj_crf_interaction(r, ljex.c6, ljex.c12,
			 topo.charge()(i) *
			 topo.charge()(j),
			 f, e_lj, e_crf);

        DEBUG(10, "\t\tatomic virial");
        for (int a=0; a<3; ++a){
          const double term = f * r(a);
          storage.force(i)(a) += term;
          storage.force(j)(a) -= term;

          for(int b=0; b<3; ++b)
            storage.virial_tensor(b, a) += r(b) * term;
        }
	break;
      }
    case simulation::cggromos_func :
    {
      if (topo.is_coarse_grained(i) || topo.is_coarse_grained(j)) { // CG-CG or CG-FG
        io::messages.add("Nonbonded_Innerloop",
                         "No LJ exceptions for coarse-grained simulations!",
		         io::message::critical);
      } else {
        lj_crf_interaction(r, ljex.c6, ljex.c12,
			 topo.charge()(i) *
			 topo.charge()(j),
			 f, e_lj, e_crf, 2);

        DEBUG(10, "\t\tatomic virial");
        for (int a=0; a<3; ++a){
          const double term = f * r(a);
          storage.force(i)(a) += term;
          storage.force(j)(a) -= term;

          for(int b=0; b<3; ++b)
            storage.virial_tensor(b, a) += r(b) * term;
        }
      }
      break;
    }
    case simulation::cgrain_func :
      {
        io::messages.add("Nonbonded_Innerloop",
                         "No LJ exceptions for coarse-grained simulations!",
		         io::message::critical);
        break;
      }
    case simulation::pol_lj_crf_func :
      {

        double f_pol[4];
        const math::Vec rp1(r - conf.current().posV(j));
        const math::Vec rp2(r + conf.current().posV(i));
        const math::Vec rpp(rp2 - conf.current().posV(j));

        DEBUG(10, "\t rpp " << rpp(0) << " / " << rpp(1) << " / " << rpp(2));
	DEBUG(11, "\tlj-parameter cs6=" << ljex.c6 << " cs12=" << ljex.c12);
	DEBUG(11, "\tcharge i=" << topo.charge()(i) << " j=" << topo.charge()(j));
        DEBUG(11, "\tcoscharge i=" << topo.coscharge()(i) << " j=" << topo.coscharge()(j));

        pol_lj_crf_interaction(r, rp1, rp2, rpp, ljex.c6, ljex.c12,
                               topo.charge(i), topo.charge(j),
                               topo.coscharge(i), topo.coscharge(j),
                               f_pol, e_lj, e_crf);

        DEBUG(10, "\tatomic virial");
        for (int a=0; a<3; ++a){
          const double term = f_pol[0]*r(a) + f_pol[1]*rp1(a) + f_pol[2]*rp2(a) + f_pol[3]*rpp(a);
          storage.force(i)(a) += term;
          storage.force(j)(a) -= term;

          for(int b=0; b<3; ++b)
            storage.virial_tensor(b, a) += r(b)*term;
        }

	break;
    }
   case simulation::pol_off_lj_crf_func :
      {
        math::Vec rm=r;
        if(topo.gamma(i)!=0.0){
        math::Vec rij, rik, rim;
        periodicity.nearest_image(conf.current().pos(i),
                            conf.current().pos(topo.gamma_j(i)), rij);
        periodicity.nearest_image(conf.current().pos(i),
                            conf.current().pos(topo.gamma_k(i)), rik);
        rim=topo.gamma(i)*(rij+rik)/2;
        rm-=rim;
        }
        if(topo.gamma(j)!=0.0){
          math::Vec rjj, rjk,rjm;
          periodicity.nearest_image(conf.current().pos(j),
                            conf.current().pos(topo.gamma_j(j)), rjj);
          periodicity.nearest_image(conf.current().pos(j),
                            conf.current().pos(topo.gamma_k(j)), rjk);
          rjm=topo.gamma(j)*(rjj+rjk)/2;
          rm+=rjm;
        }

        double f_pol[5];
        const math::Vec rp1(rm - conf.current().posV(j));
        const math::Vec rp2(rm + conf.current().posV(i));
        const math::Vec rpp(rp2 - conf.current().posV(j));

        DEBUG(10, "\t rpp " << rpp(0) << " / " << rpp(1) << " / " << rpp(2));
        DEBUG(11, "\tlj-parameter cs6=" << ljex.c6 << " cs12=" << ljex.c12);
        DEBUG(11, "\tcharge i=" << topo.charge()(i) << " j=" << topo.charge()(j));
        DEBUG(11, "\tcoscharge i=" << topo.coscharge()(i) << " j=" << topo.coscharge()(j));

        pol_off_lj_crf_interaction(r, rm, rp1, rp2, rpp, ljex.c6, ljex.c12,
                               topo.charge(i), topo.charge(j),
                               topo.coscharge(i), topo.coscharge(j),
                               f_pol, e_lj, e_crf);

        DEBUG(10, "\tatomic virial");
        for (int a=0; a<3; ++a){
          const double term = f_pol[1]*r(a) + f_pol[2]*rp1(a) + f_pol[3]*rp2(a) + f_pol[4]*rpp(a);
          storage.force(i)(a) +=(1-topo.gamma(i))*term+f_pol[0]*r(a);
          storage.force(j)(a) -=(1-topo.gamma(j))*term+f_pol[0]*r(a);

          if(topo.gamma(i)!=0.0){
           storage.force(topo.gamma_j(i))(a) +=topo.gamma(i)/2*term;
           storage.force(topo.gamma_k(i))(a) -=topo.gamma(i)/2*term;
          }
          if(topo.gamma(j)!=0.0){
           storage.force(topo.gamma_j(j))(a) +=topo.gamma(j)/2*term;
           storage.force(topo.gamma_k(j))(a) -=topo.gamma(j)/2*term;
          }
          for(int b=0; b<3; ++b)
          // storage.virial_tensor(b,a ) += (term+f_pol[0]*r(a))*r(b);
           storage.virial_tensor(b, a) += (term*rm(b))+(f_pol[0]*r(a))*r(b);
        }
        break;
    }
    case simulation::lj_func : 
    case simulation::lj_ls_func : {
      DEBUG(11, "\tlj-parameter c6=" << ljex.c6 << " c12=" << ljex.c12);
      lj_interaction(r, ljex.c6, ljex.c12, f, e_lj);
      e_crf = 0.0;

      DEBUG(10, "\t\tatomic virial");
      for (int a=0; a<3; ++a){
        const double term = f * r(a);
        storage.force(i)(a) += term;
        storage.force(j)(a) -= term;

        for(int b=0; b<3; ++b)
          storage.virial_tensor(b, a) += r(b) * term;
      }
      break;
    }
    default:
      io::messages.add("Nonbonded_Innerloop",
		       "interaction function not implemented",
		       io::message::critical);
  }

  // energy
  storage.energies.lj_energy[topo.atom_energy_group(i)]
    [topo.atom_energy_group(j)] += e_lj;

  storage.energies.crf_energy[topo.atom_energy_group(i)]
    [topo.atom_energy_group(j)] += e_crf;

  storage.energies.ls_real_energy[topo.atom_energy_group(i)]
    [topo.atom_energy_group(j)] += e_ls;

  DEBUG(11, "\tenergy group i " << topo.atom_energy_group(i)
	<< " j " << topo.atom_energy_group(j));

}

template<typename t_nonbonded_spec>
inline void 
interaction::Nonbonded_Innerloop<t_nonbonded_spec>::RF_excluded_interaction_innerloop
(
        topology::Topology & topo,
        configuration::Configuration & conf,
        int i,
        Storage & storage,
        math::Periodicity<t_nonbonded_spec::boundary_type> const & periodicity) {
  math::Vec r, f;
  double e_crf;

  math::VArray &pos = conf.current().pos;
  math::VArray &force = storage.force;

  topology::excl_cont_t::value_type::const_iterator it, to;
  it = topo.exclusion(i).begin();
  to = topo.exclusion(i).end();

  DEBUG(8, "\tself-term " << i);
  r = 0;

  switch (t_nonbonded_spec::interaction_func) {

    case simulation::lj_crf_func:
    {
      // this will only contribute in the energy, the force should be zero.
      rf_interaction(r, topo.charge()(i) * topo.charge()(i), f, e_crf);
      storage.energies.crf_energy[topo.atom_energy_group(i)]
              [topo.atom_energy_group(i)] += 0.5 * e_crf;
      DEBUG(11, "\tcontribution " << 0.5 * e_crf);

      for (; it != to; ++it) {

        DEBUG(11, "\texcluded pair " << i << " - " << *it);

        periodicity.nearest_image(pos(i), pos(*it), r);
        DEBUG(10, "\tni i " << pos(i)(0) << " / "
                << pos(i)(1) << " / "
                << pos(i)(2));
        DEBUG(10, "\tni j " << pos(*it)(0) << " / "
                << pos(*it)(1) << " / "
                << pos(*it)(2));
        DEBUG(10, "\tni r " << r(0) << " / " << r(1) << " / " << r(2));
        rf_interaction(r, topo.charge()(i) * topo.charge()(*it), f, e_crf);

        force(i) += f;
        force(*it) -= f;

        for (int a = 0; a < 3; ++a)
          for (int b = 0; b < 3; ++b)
            storage.virial_tensor(a, b) += r(a) * f(b);
        DEBUG(11, "\tatomic virial done");

        // energy
        storage.energies.crf_energy[topo.atom_energy_group(i)]
                [topo.atom_energy_group(*it)] += e_crf;

        DEBUG(11, "\tcontribution " << e_crf);

      } // loop over excluded pairs
      break;
    }
    case simulation::cgrain_func:
    {
      io::messages.add("Nonbonded_Innerloop",
              "no RF excluded interactions for Martini coarse-grained simulations!",
              io::message::critical);
      break;
    }
    case simulation::cggromos_func:
    {
      // this will only contribute in the energy, the force should be zero.
      // check if...
      if (topo.is_coarse_grained(i)) {  // CG particle
        rf_interaction(r, topo.charge()(i) * topo.charge()(i) / cgrain_eps[0],
                f, e_crf, 0);
      } else {     // FG particle
        rf_interaction(r, topo.charge()(i) * topo.charge()(i), f, e_crf, 2);
      }
      storage.energies.crf_energy[topo.atom_energy_group(i)]
              [topo.atom_energy_group(i)] += 0.5 * e_crf;
      DEBUG(11, "\tcontribution " << 0.5 * e_crf);

      for (; it != to; ++it) {

        DEBUG(11, "\texcluded pair " << i << " - " << *it);

        periodicity.nearest_image(pos(i), pos(*it), r);
        DEBUG(10, "\tni i " << pos(i)(0) << " / "
                << pos(i)(1) << " / "
                << pos(i)(2));
        DEBUG(10, "\tni j " << pos(*it)(0) << " / "
                << pos(*it)(1) << " / "
                << pos(*it)(2));
        DEBUG(10, "\tni r " << r(0) << " / " << r(1) << " / " << r(2));

        // check if...
        if (topo.is_coarse_grained(i) && topo.is_coarse_grained(*it)) { // CG-CG interaction
          rf_interaction(r, topo.charge()(i) * topo.charge()(*it) / cgrain_eps[0],
                  f, e_crf, 0);
        } else if (topo.is_coarse_grained(i) || topo.is_coarse_grained(*it)) { // FG-CG interaction
          rf_interaction(r, topo.charge()(i) * topo.charge()(*it) / cgrain_eps[1],
                  f, e_crf, 1);
        } else { // FG-FG interaction
          rf_interaction(r, topo.charge()(i) * topo.charge()(*it), f, e_crf, 2);
        }

        force(i) += f;
        force(*it) -= f;

        for (int a = 0; a < 3; ++a)
          for (int b = 0; b < 3; ++b)
            storage.virial_tensor(a, b) += r(a) * f(b);
        DEBUG(11, "\tatomic virial done");

        // energy
        storage.energies.crf_energy[topo.atom_energy_group(i)]
                [topo.atom_energy_group(*it)] += e_crf;

        DEBUG(11, "\tcontribution " << e_crf);

      } // loop over excluded pairs
      break;
    }
    case simulation::pol_lj_crf_func:
    {
      math::Vec rp1, rp2, rpp;
      math::VArray f_pol(4);
      f_pol = 0.0;

      DEBUG(8, "\tself-term " << i);
      rp1 = -conf.current().posV(i);
      rp2 = conf.current().posV(i);
      rpp = 0.0;

      // this will only contribute in the energy, the force should be zero.
      pol_rf_interaction(r, rp1, rp2, rpp, topo.charge(i), topo.charge(i),
              topo.coscharge(i), topo.coscharge(i), f_pol, e_crf);
      storage.energies.crf_energy[topo.atom_energy_group(i)]
              [topo.atom_energy_group(i)] += 0.5 * e_crf;
      DEBUG(11, "\tcontribution " << 0.5 * e_crf);

      for (; it != to; ++it) {

        DEBUG(11, "\texcluded pair " << i << " - " << *it);

        periodicity.nearest_image(pos(i), pos(*it), r);
        rp1 = r - conf.current().posV(*it);
        rp2 = r + conf.current().posV(i);
        rpp = rp2 - conf.current().posV(*it);

        pol_rf_interaction(r, rp1, rp2, rpp, topo.charge()(i),
                topo.charge()(*it), topo.coscharge(i),
                topo.coscharge(*it), f_pol, e_crf);

        for (int a = 0; a < 3; ++a) {
          const double term = f_pol(0)(a) + f_pol(1)(a) + f_pol(2)(a) + f_pol(3)(a);
          force(i)(a) += term;
          force(*it)(a) -= term;
          for (int b = 0; b < 3; ++b)
            storage.virial_tensor(b, a) += r(b) * term;
        }
        DEBUG(11, "\tatomic virial done");

        // energy
        storage.energies.crf_energy[topo.atom_energy_group(i)]
                [topo.atom_energy_group(*it)] += e_crf;
        
        DEBUG(11, "\tcontribution " << e_crf);
      } // loop over excluded pairs
      break;
    }
    case simulation::pol_off_lj_crf_func : {
      math::Vec rp1, rp2, rpp;
      math::VArray f_pol(4);
      f_pol = 0.0;

      DEBUG(8, "\tself-term " << i );
      rp1 = -conf.current().posV(i);
      //rp1 = 0.0;
      rp2 = conf.current().posV(i);
      rpp = 0.0;
      math::Vec rm=r;
      math::Vec rim= math::Vec(0.0);
      if(topo.gamma(i)!=0.0){
        math::Vec rij, rik;
        periodicity.nearest_image(conf.current().pos(i),
                            conf.current().pos(topo.gamma_j(i)), rij);
        periodicity.nearest_image(conf.current().pos(i),
                            conf.current().pos(topo.gamma_k(i)), rik);
        rim=topo.gamma(i)*(rij+rik)/2;
       }
      
      // this will only contribute in the energy, the force should be zero.
      pol_rf_interaction(r, rp1, rp2, rpp, topo.charge(i), topo.charge(i),
              topo.coscharge(i), topo.coscharge(i), f_pol, e_crf);
      storage.energies.crf_energy[topo.atom_energy_group(i)]
              [topo.atom_energy_group(i)] += 0.5 * e_crf;
      DEBUG(11, "\tcontribution " << 0.5*e_crf);

      for( ; it != to; ++it){
        periodicity.nearest_image(pos(i), pos(*it), r);
	math::Vec rjm= math::Vec(0.0);
        if(topo.gamma(*it)!=0.0){
          math::Vec rjj, rjk;
          periodicity.nearest_image(conf.current().pos(*it),
                            conf.current().pos(topo.gamma_j(*it)), rjj);
          periodicity.nearest_image(conf.current().pos(*it),
                            conf.current().pos(topo.gamma_k(*it)), rjk);
          rjm+=topo.gamma(*it)*(rjj+rjk)/2;
        }
        rm=r-rim+rjm; 
        DEBUG(11, "\texcluded pair " << i << " - " << *it);

        rp1 = rm - conf.current().posV(*it);
        rp2 = rm + conf.current().posV(i);
        rpp = rp2 - conf.current().posV(*it);

        pol_rf_interaction(rm, rp1, rp2, rpp, topo.charge()(i),
                topo.charge()(*it), topo.coscharge(i),
                topo.coscharge(*it), f_pol, e_crf);

        for (int a = 0; a < 3; ++a) {
          const double term = f_pol(0)(a) + f_pol(1)(a) + f_pol(2)(a) + f_pol(3)(a);
          force(i)(a)   +=(1-topo.gamma(i))*term;
          force(*it)(a) -=(1-topo.gamma(*it))*term;
          if(topo.gamma(i)!=0.0){
           force(topo.gamma_j(i))(a) +=topo.gamma(i)/2*term;
           force(topo.gamma_k(i))(a) +=topo.gamma(i)/2*term;
          }
          if(topo.gamma(*it)!=0.0){
           force(topo.gamma_j(*it))(a) -=topo.gamma(*it)/2*term;
           force(topo.gamma_k(*it))(a) -=topo.gamma(*it)/2*term;
          }
          for(int b=0; b<3; ++b)
            storage.virial_tensor(b, a) += rm(b)*term; 
        }
        DEBUG(11, "\tatomic virial done");

        // energy
        storage.energies.crf_energy[topo.atom_energy_group(i)]
                [topo.atom_energy_group(*it)] += e_crf;

        DEBUG(11, "\tcontribution " << e_crf);
      } // loop over excluded pairs
      break;
    }
    default:
      io::messages.add("Nonbonded_Innerloop",
              "interaction function not implemented",
              io::message::critical);
  }


}

template<typename t_nonbonded_spec>
inline void
interaction::Nonbonded_Innerloop<t_nonbonded_spec>::RF_solvent_interaction_innerloop
(
        topology::Topology & topo,
        configuration::Configuration & conf,
        topology::Chargegroup_Iterator const & cg_it,
        Storage & storage,
        math::Periodicity<t_nonbonded_spec::boundary_type> const & periodicity
        ) {
  math::Vec r;
  double e_crf;

  math::VArray &pos = conf.current().pos;

  // loop over the atoms
  topology::Atom_Iterator at_it = cg_it.begin(),
          at_to = cg_it.end();

  switch (t_nonbonded_spec::interaction_func) {
    case simulation::lj_crf_func:
    {
      for (; at_it != at_to; ++at_it) {
        DEBUG(11, "\tsolvent self term " << *at_it);
        // no solvent self term. The distance dependent part and the forces
        // are zero. The distance independent part should add up to zero
        // for the energies and is left out.

        for (topology::Atom_Iterator at2_it = at_it + 1; at2_it != at_to; ++at2_it) {

          DEBUG(11, "\tsolvent " << *at_it << " - " << *at2_it);
          periodicity.nearest_image(pos(*at_it),
                  pos(*at2_it), r);

          // for solvent, we don't calculate internal forces (rigid molecules)
          // and the distance independent parts should go to zero
          e_crf = -topo.charge()(*at_it) * topo.charge()(*at2_it) *
                  math::four_pi_eps_i * crf_2cut3i() * abs2(r);
          DEBUG(15, "\tqi = " << topo.charge()(*at_it) << ", qj = " << topo.charge()(*at2_it));
          DEBUG(15, "\tcrf_2cut3i = " << crf_2cut3i() << ", abs2(r) = " << abs2(r));
          // energy
          storage.energies.crf_energy
                  [topo.atom_energy_group(*at_it) ]
                  [topo.atom_energy_group(*at2_it)] += e_crf;
          DEBUG(11, "\tsolvent rf excluded contribution: " << e_crf);
        } // loop over at2_it
      } // loop over at_it
      break;
    }
    case simulation::cggromos_func :
    {
      if (topo.is_coarse_grained(*at_it)) { // CG-CG or CG-FG
        io::messages.add("Nonbonded_Innerloop",
              "no RF solvent interaction innerloop for coarse-grained simulations!",
              io::message::critical);
      } else { // FG-FG
        for (; at_it != at_to; ++at_it) {
          DEBUG(11, "\tsolvent self term " << *at_it);
          // no solvent self term. The distance dependent part and the forces
          // are zero. The distance independent part should add up to zero
          // for the energies and is left out.

          for (topology::Atom_Iterator at2_it = at_it + 1; at2_it != at_to; ++at2_it) {

            DEBUG(11, "\tsolvent " << *at_it << " - " << *at2_it);
            periodicity.nearest_image(pos(*at_it),
                    pos(*at2_it), r);

            // for solvent, we don't calculate internal forces (rigid molecules)
            // and the distance independent parts should go to zero
            e_crf = -topo.charge()(*at_it) * topo.charge()(*at2_it) *
                    math::four_pi_eps_i * crf_2cut3i() * abs2(r);
            DEBUG(15, "\tqi = " << topo.charge()(*at_it) << ", qj = " << topo.charge()(*at2_it));
            DEBUG(15, "\tcrf_2cut3i = " << crf_2cut3i() << ", abs2(r) = " << abs2(r));
            // energy
            storage.energies.crf_energy
                    [topo.atom_energy_group(*at_it) ]
                    [topo.atom_energy_group(*at2_it)] += e_crf;
            DEBUG(11, "\tsolvent rf excluded contribution: " << e_crf);
          } // loop over at2_it
        } // loop over at_it
      }
      break;
    }
    case simulation::cgrain_func :
    {
      io::messages.add("Nonbonded_Innerloop",
              "no RF solvent interaction innerloop for coarse-grained simulations!",
              io::message::critical);
      break;
    }
    case simulation::pol_lj_crf_func:
    {
      math::Vec rp1, rp2, rpp;

      for (; at_it != at_to; ++at_it) {
        DEBUG(11, "\tsolvent self term " << *at_it);
        // no solvent self term. The distance dependent part and the forces
        // are zero. The distance independent part should add up to zero
        // for the energies and is left out.

        for (topology::Atom_Iterator at2_it = at_it + 1; at2_it != at_to; ++at2_it) {

          DEBUG(11, "\tsolvent " << *at_it << " - " << *at2_it);
          periodicity.nearest_image(pos(*at_it),
                  pos(*at2_it), r);
          rp1 = r - conf.current().posV(*at2_it);
          rp2 = r + conf.current().posV(*at_it);
          rpp = rp2 - conf.current().posV(*at2_it);

          // for solvent, we don't calculate internal forces (rigid molecules)
          // and the distance independent parts should go to zero
          const double cqi = topo.coscharge(*at_it);
          const double cqj = topo.coscharge(*at2_it);
          //const double qeps = -topo.charge()(*at_it) * topo.charge()(*at2_it) * math::four_pi_eps_i;
          //const double qepsp1 = -topo.charge()(*at_it)*(topo.charge()(*at2_it) - cqj) * math::four_pi_eps_i;
          //const double qepsp2 = (-topo.charge()(*at_it) - cqi) * topo.charge()(*at2_it) * math::four_pi_eps_i;
          //const double qepspp = cqi * cqj * math::four_pi_eps_i;
	  const double qeps = -(topo.charge()(*at_it)-cqi) * (topo.charge()(*at2_it)-cqj) * math::four_pi_eps_i;
	  const double qepsp1 = (-topo.charge()(*at_it) - cqi) * cqj * math::four_pi_eps_i;
	  const double qepsp2 = -cqi*(topo.charge()(*at2_it) - cqj) * math::four_pi_eps_i;
	  const double qepspp = cqi * cqj * math::four_pi_eps_i;

          e_crf = qeps * crf_2cut3i() * abs2(r) + qepsp1 * crf_2cut3i() * abs2(rp1)
                  + qepsp2 * crf_2cut3i() * abs2(rp2) + qepspp * crf_2cut3i() * abs2(rpp);

          // energy
          storage.energies.crf_energy
                  [topo.atom_energy_group(*at_it) ]
                  [topo.atom_energy_group(*at2_it)] += e_crf;
        } // loop over at2_it
      } // loop over at_it

      break;
    }
    case simulation::pol_off_lj_crf_func: {
      math::Vec rp1, rp2, rpp;

      for ( ; at_it != at_to; ++at_it){
        DEBUG(11, "\tsolvent self term " << *at_it);
        // no solvent self term. The distance dependent part and the forces
        // are zero. The distance independent part should add up to zero
        // for the energies and is left out.
        math::Vec rim = math::Vec(0.0);
        math::Vec rm;
        if(topo.gamma(*at_it)!=0.0){
         math::Vec rij, rik;
         periodicity.nearest_image(conf.current().pos(*at_it),
                            conf.current().pos(topo.gamma_j(*at_it)), rij);
         periodicity.nearest_image(conf.current().pos(*at_it),
                            conf.current().pos(topo.gamma_k(*at_it)), rik);

         rim=topo.gamma(*at_it)*(rij+rik)/2;
        }
        for(topology::Atom_Iterator at2_it=at_it+1; at2_it!=at_to; ++at2_it){
          math::Vec rjm = math::Vec(0.0);
          if(topo.gamma(*at2_it)!=0.0){
           math::Vec rjj, rjk;
           periodicity.nearest_image(conf.current().pos(*at2_it),
                            conf.current().pos(topo.gamma_j(*at2_it)), rjj);
           periodicity.nearest_image(conf.current().pos(*at2_it),
                            conf.current().pos(topo.gamma_k(*at2_it)), rjk);
           rjm=topo.gamma(*at2_it)*(rjj+rjk)/2;
          }

          DEBUG(11, "\tsolvent " << *at_it << " - " << *at2_it);
          periodicity.nearest_image(pos(*at_it),
                  pos(*at2_it), r);
          rm=r+rjm-rim;
          rp1 = rm - conf.current().posV(*at2_it);
          rp2 = rm + conf.current().posV(*at_it);
          rpp = rp2 - conf.current().posV(*at2_it);

          // for solvent, we don't calculate internal forces (rigid molecules)
          // and the distance independent parts should go to zero
          const double cqi = topo.coscharge(*at_it);
          const double cqj = topo.coscharge(*at2_it);
          //const double qeps = -topo.charge()(*at_it) * topo.charge()(*at2_it) * math::four_pi_eps_i;
          //const double qepsp1 = -topo.charge()(*at_it)*(topo.charge()(*at2_it) - cqj) * math::four_pi_eps_i;
          //const double qepsp2 = (-topo.charge()(*at_it) - cqi) * topo.charge()(*at2_it) * math::four_pi_eps_i;
          //const double qepspp = cqi * cqj * math::four_pi_eps_i;
	  const double qeps = -(topo.charge()(*at_it)-cqi) * (topo.charge()(*at2_it)-cqj) * math::four_pi_eps_i;
	  const double qepsp1 = -(topo.charge()(*at_it) - cqi) * cqj * math::four_pi_eps_i;
	  const double qepsp2 = -cqi*(topo.charge()(*at2_it) - cqj) * math::four_pi_eps_i;
	  const double qepspp = cqi * cqj * math::four_pi_eps_i;
          e_crf = qeps * crf_2cut3i() * abs2(rm) + qepsp1 * crf_2cut3i() * abs2(rp1)
                  + qepsp2 * crf_2cut3i() * abs2(rp2) + qepspp * crf_2cut3i() * abs2(rpp);

          // energy
          storage.energies.crf_energy
                  [topo.atom_energy_group(*at_it) ]
                  [topo.atom_energy_group(*at2_it)] += e_crf;
        } // loop over at2_it
      } // loop over at_it

      break;
    }
    default:
      io::messages.add("Nonbonded_Innerloop",
              "interaction function not implemented",
              io::message::critical);
  }

}

template<typename t_nonbonded_spec>
inline void
interaction::Nonbonded_Innerloop<t_nonbonded_spec>::electric_field_innerloop
(
        topology::Topology & topo,
        configuration::Configuration & conf,
        unsigned int i, unsigned int j, math::Vec &e_eli, math::Vec &e_elj,
        math::Periodicity<t_nonbonded_spec::boundary_type> const & periodicity
        ) {

  math::Vec r, rp1, rp2, e_el1, e_el2;

  // energy field term at position i and j
  DEBUG(11, "\tenergy field calculation i: " << i << " j: " << j);

  periodicity.nearest_image(conf.current().pos(i),
          conf.current().pos(j), r);
  DEBUG(10, "\tni i " << conf.current().pos(i)(0) << " / "
          << conf.current().pos(i)(1) << " / "
          << conf.current().pos(i)(2));
  DEBUG(10, "\tni j " << conf.current().pos(j)(0) << " / "
          << conf.current().pos(j)(1) << " / "
          << conf.current().pos(j)(2));
  DEBUG(10, "\tni r " << r(0) << " / " << r(1) << " / " << r(2));
  math::Vec rm = r;
  DEBUG(10, "\t topo.gamma(i) " << topo.gamma(i));
  if (topo.gamma(i) != 0.0 && simulation::pol_off_lj_crf_func != 0)  {
     math::Vec rij, rik, rim;
     periodicity.nearest_image(conf.current().pos(i),
        conf.current().pos(topo.gamma_j(i)), rij);
     periodicity.nearest_image(conf.current().pos(i),
        conf.current().pos(topo.gamma_k(i)), rik);
     rim = topo.gamma(i)*(rij + rik) / 2;
     rm -= rim;
  }
  DEBUG(10, "\t topo.gamma(j) " << topo.gamma(j));
  if (topo.gamma(j) != 0.0 && simulation::pol_off_lj_crf_func != 0) {
     math::Vec rjj, rjk, rjm;
     periodicity.nearest_image(conf.current().pos(j),
         conf.current().pos(topo.gamma_j(j)), rjj);
     periodicity.nearest_image(conf.current().pos(j),
         conf.current().pos(topo.gamma_k(j)), rjk);
     rjm = topo.gamma(j)*(rjj + rjk) / 2;
     rm += rjm;
  }
 

  switch(t_nonbonded_spec::efield_site) {
    case simulation::ef_atom : {
      rp1 = rm- conf.current().posV(j);
      rp2 = -rm- conf.current().posV(i);

      electric_field_interaction(rm, rp1, topo.charge(j),
              topo.coscharge(j), e_el1);
      electric_field_interaction(-rm, rp2, topo.charge(i),
              topo.coscharge(i), e_el2);
      break;
    }
    case simulation::ef_cos:
    {
      const math::Vec r_cos1 = conf.current().posV(i) + rm,
                      r_cos2 = conf.current().posV(j) - rm;
      rp1 = r_cos1 - conf.current().posV(j);
      rp2 = r_cos2 - conf.current().posV(i);

      electric_field_interaction(r_cos1, rp1, topo.charge(j),
              topo.coscharge(j), e_el1);
      electric_field_interaction(r_cos2, rp2, topo.charge(i),
              topo.coscharge(i), e_el2);
      break;
    }
    default:
      io::messages.add("electric_field_innerloop",
              "this site for electric field calculation was not implemented.",
              io::message::critical);

  }

  e_eli = e_el1;
  e_elj = e_el2;

}

template<typename t_nonbonded_spec>
inline void
interaction::Nonbonded_Innerloop<t_nonbonded_spec>::self_energy_innerloop
(
        topology::Topology & topo,
        configuration::Configuration & conf,
        unsigned int i,
        Storage & storage,
        math::Periodicity<t_nonbonded_spec::boundary_type> const & periodicity
        ) {
  DEBUG(8, "\tself energy of molecule i " << i);

  double self_e;
  const double e_i2 = math::abs2(storage.electric_field(i));

  if (t_nonbonded_spec::pol_damping)
    self_energy_interaction(topo.polarisability(i), e_i2,
          topo.damping_level(i), topo.damping_power(i), self_e);
  else
    self_energy_interaction(topo.polarisability(i), e_i2, self_e);



  // self energy term
  DEBUG(10, "\tself energy storage:\t" << self_e);
  storage.energies.self_energy[topo.atom_energy_group(i)] += self_e;

}

template<typename t_nonbonded_spec>
inline void
interaction::Nonbonded_Innerloop<t_nonbonded_spec>::lj_ls_real_innerloop
(
        topology::Topology & topo,
        configuration::Configuration & conf,
        unsigned int i,
        unsigned int j,
        Storage & storage,
        math::Periodicity<t_nonbonded_spec::boundary_type> const & periodicity
        ) {
  DEBUG(8, "\tpair\t" << i << "\t" << j);

  math::Vec r;
  double f;
  double e_lj, e_ls;

  periodicity.nearest_image(conf.current().pos(i),
          conf.current().pos(j), r);
  DEBUG(10, "\tni r " << r(0) << " / " << r(1) << " / " << r(2));

  switch (t_nonbonded_spec::interaction_func) {
    case simulation::lj_ls_func:
    {
      const lj_parameter_struct & lj =
              m_param->lj_parameter(topo.iac(i),
              topo.iac(j));

      DEBUG(11, "\tlj-parameter c6=" << lj.c6 << " c12=" << lj.c12);
      DEBUG(11, "\tcharge i=" << topo.charge()(i) << " j=" << topo.charge()(j));

      lj_ls_interaction(r, lj.c6, lj.c12,
              topo.charge(i) * topo.charge(j),
              f, e_lj, e_ls);
      DEBUG(12, "\t\t e_ls = " << e_ls << " f = " << f);
      DEBUG(10, "\t\tatomic virial");
      for (int a = 0; a < 3; ++a) {
        const double term = f * r(a);
        storage.force(i)(a) += term;
        storage.force(j)(a) -= term;

        for (int b = 0; b < 3; ++b)
          storage.virial_tensor(b, a) += r(b) * term;
      }
      break;
    }

    default:
      io::messages.add("Nonbonded_Innerloop",
              "interaction function not implemented",
              io::message::critical);
  }

  // energy
  assert(storage.energies.lj_energy.size() >
          topo.atom_energy_group(i));
  assert(storage.energies.lj_energy.size() >
          topo.atom_energy_group(j));

  DEBUG(11, "\tenergy group i " << topo.atom_energy_group(i)
          << " j " << topo.atom_energy_group(j));

  storage.energies.lj_energy[topo.atom_energy_group(i)]
          [topo.atom_energy_group(j)] += e_lj;

  storage.energies.ls_real_energy[topo.atom_energy_group(i)]
          [topo.atom_energy_group(j)] += e_ls;
}

template<typename t_nonbonded_spec>
inline void
interaction::Nonbonded_Innerloop<t_nonbonded_spec>::ls_real_excluded_innerloop
(
        topology::Topology & topo,
        configuration::Configuration & conf,
        unsigned int i,
        unsigned int j,
        Storage & storage,
        math::Periodicity<t_nonbonded_spec::boundary_type> const & periodicity
        ) {
  DEBUG(8, "\tpair\t" << i << "\t" << j);

  math::Vec r;
  double f;
  double e_ls;

  periodicity.nearest_image(conf.current().pos(i),
          conf.current().pos(j), r);
  DEBUG(10, "\tni r " << r(0) << " / " << r(1) << " / " << r(2));

  switch (t_nonbonded_spec::interaction_func) {
    case simulation::lj_ls_func:
    {
      DEBUG(11, "\tcharge i=" << topo.charge()(i) << " j=" << topo.charge()(j));

      ls_excluded_interaction(r, topo.charge(i) * topo.charge(j),
              f, e_ls);
      DEBUG(10, "\t\t e_ls (exl. atoms) = " << e_ls);
      DEBUG(10, "\t\tatomic virial");
      for (int a = 0; a < 3; ++a) {
        const double term = f * r(a);
        storage.force(i)(a) += term;
        storage.force(j)(a) -= term;

        for (int b = 0; b < 3; ++b)
          storage.virial_tensor(b, a) += r(b) * term;
      }
      break;
    }

    default:
      io::messages.add("Nonbonded_Innerloop",
              "interaction function not implemented",
              io::message::critical);
  }

  // energy
  assert(storage.energies.lj_energy.size() >
          topo.atom_energy_group(j));

  DEBUG(11, "\tenergy group i " << topo.atom_energy_group(i)
          << " j " << topo.atom_energy_group(j));

  storage.energies.ls_real_energy[topo.atom_energy_group(i)]
          [topo.atom_energy_group(j)] += e_ls;
}<|MERGE_RESOLUTION|>--- conflicted
+++ resolved
@@ -948,20 +948,12 @@
 
       DEBUG(11, "\tlj-parameter cs6=" << lj.cs6 << " cs12=" << lj.cs12);
       DEBUG(11, "\tcharge i=" << topo.charge()(i) << " j=" << topo.charge()(j));
-<<<<<<< HEAD
-      DEBUG(11, "\t\tcoulomb scaling = " << m_param->get_coulomb_scaling());
-=======
       DEBUG(11, "\tcoulomb scaling = " << m_param->get_coulomb_scaling());
->>>>>>> 8b61e155
 
       lj_crf_interaction(r, lj.cs6, lj.cs12,
               topo.charge()(i) *
               topo.charge()(j),
-<<<<<<< HEAD
-              f, e_lj, e_crf, 0, 
-=======
               f, e_lj, e_crf, 0,
->>>>>>> 8b61e155
               m_param->get_coulomb_scaling());
 
       DEBUG(10, "\t\tatomic virial");
