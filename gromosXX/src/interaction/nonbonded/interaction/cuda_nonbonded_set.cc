--- conflicted
+++ resolved
@@ -296,11 +296,7 @@
     // in case of LS only LJ are calculated
 
     if (mygpu_id == 0)
-<<<<<<< HEAD
     m_pairlist_alg.timer().start("longrange-cuda");
-=======
-      m_pairlist_alg.timer().start_subtimer("longrange-cuda");
->>>>>>> ccb4b909
     double * For = &m_longrange_storage.force(mytopo->num_solute_atoms())(0);
     DEBUG(15, "mytopo->num_solute_atoms() = " << mytopo->num_solute_atoms());
     double * Vir = &m_longrange_storage.virial_tensor(0, 0);
