--- conflicted
+++ resolved
@@ -91,12 +91,8 @@
         const double &c6, const double &c12,
         const double &q,
         double const alpha_lj, double const alpha_crf,
-<<<<<<< HEAD
-        double & force, double & e_nb, unsigned int eps, const double coulomb_scaling) {
-=======
         double & force, double & e_nb, unsigned int eps,
         const double coulomb_scaling) {
->>>>>>> 8b61e155
     DEBUG(14, "\t\tnonbonded term");
 
     double c126 = 0.0;
