--- conflicted
+++ resolved
@@ -191,86 +191,8 @@
 #elif defined(XXMPI)
   Nonbonded_Interaction * ni;
 
-<<<<<<< HEAD
   if (sim.mpi){
-   
-    /* TODO : REMOVE THIS PART
-    int rank = sim.mpi_control.threadID;
-    int size = sim.mpi_control.simulationNumberOfThreads;
-    
-    bool repex = sim.param().reeds.reeds;   //not dynamic enough!
-    if(repex){
-                //translated parameters
-        int masterRank = -1;
-        int simulationID = -1;
-        
-        //translate the recieved information 
-        int num_replicas = sim.param().reeds.num_l;
-        //std::vector<std::vector<int> > replicaThreadsMapping = util::calculate_Replica_Thread_Coordination(rank, size, num_replicas);
-        
-        //FUNCTION IN FUNC
-        std::vector<std::vector<int > > replicaThreadsMapping;
-        replicaThreadsMapping.resize(num_replicas);
-
-        int threadsPerReplicaSimulation = size / num_replicas;
-        int leftOverThreads = size % num_replicas;
-        
-        DEBUG(1, "BUILD REPLICA LIST")
-        unsigned int threadID =0;
-        int replica_offset = 0;
-        std::cout << "left_over "<< leftOverThreads << "\n";
-
-        for (int replicaSimulationID = 0; replicaSimulationID < num_replicas; replicaSimulationID++) {
-           for (int replicaSimulationSubThread = 0; replicaSimulationSubThread < threadsPerReplicaSimulation; replicaSimulationSubThread++) {
-               threadID = replicaSimulationSubThread + replicaSimulationID*threadsPerReplicaSimulation+replica_offset;
-               replicaThreadsMapping[replicaSimulationID].push_back(threadID);
-
-           }
-           if(leftOverThreads>0 and replicaSimulationID < leftOverThreads){    //left over threads are evenly distirbuted
-               threadID = threadsPerReplicaSimulation + replicaSimulationID*size+replica_offset;
-               replicaThreadsMapping[replicaSimulationID].push_back(threadID);
-               replica_offset++;
-
-           }    
-        }            
-
-        DEBUG(1, "BUILD THIS PARAMS")
-        //GET THIS PARAMS
-        int countSimulations = 0;
-        for(std::vector<int> replicaOwnsThreads: replicaThreadsMapping){
-            for(int threadID : replicaOwnsThreads){
-                if(rank == threadID){
-                    masterRank = replicaOwnsThreads[0];
-                    simulationID = countSimulations;
-                    break;
-                }
-            }
-            countSimulations++;
-        }
-        DEBUG(1, "BUILD THIS PARAMS DONE")
-
-        std::cout <<" TRY GOT ATTRIBUTE "<< masterRank << "\n";
-        std::cout <<" TRY GOT ATTRIBUTE "<< simulationID << "\n";        
-        DEBUG(1, "BEEN THERE DONE THAT")
-
-        std::cout.flush();
-        
-        if(rank == masterRank){
-            ni = new MPI_Nonbonded_Master(pa);
-        }
-        else{
-           ni = new MPI_Nonbonded_Slave(pa);       
-        }
-    }
-    
-    else{
-        */
-    
     if (sim.mpi_control.threadID == sim.mpi_control.masterID)
-=======
-  if (sim.mpi){    
-    if (sim.mpiControl().threadID == sim.mpiControl().masterID)
->>>>>>> df916d32
       ni = new MPI_Nonbonded_Master(pa);
     else
       ni = new MPI_Nonbonded_Slave(pa);
