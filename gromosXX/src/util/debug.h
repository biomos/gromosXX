/**
 * @file debug.h
 * define debug macros.
 */

/**
 * @page debug Debug
 *
 * @section Verbosity
 * To get debug messages a verbosity arguments has to be specified.
 * It is possible to set specific verbosity levels for each different
 * module and submodule.
 * The verbosity specified for a module is added to the general verbosity,
 * the one for a submodule to the verbosity of its parent module.
 * Negative verbosities are allowed.
 * 
 * <span style="font-size:larger"><b>
 * @verbatim  @verb 5 interaction:2 interaction:pairlist:-5 @endverbatim
 * </b></span><br>
 * This generally enables all debug messages with a level of less or equal to 5.
 * In the interaction module, debug messages with a level of less or equal to 7 are printed,
 * but for the submodule interaction:pairlist only the ones with a level of less or equal to 2.
 *
 * @section deblevels Debug Levels
 *  -  0: no output
 *  -  1: important program decisions
 *  -  2: important program path
 *  -  3: 
 *  -  4: program path (not unimportant functions)
 *  -  5: function outline
 *  -  6:
 *  -  7: function detail
 *  -  8:
 *  -  9:
 *  - 10 : everything
 *  - 15 : even the ridiculous
 *
 * @section debmodules Debug Modules
 * - math
 * - interaction
 *   - forcefield
 *   - interaction
 *   - pairlist
 *   - bonded
 *   - nonbonded
 *   - latticesum
 *   - special
 * - io
 *   - configuration
 *   - parameter
 *   - topology
 *   - forcefield
 * - configuration
 *   - configuration
 *   - energy
 * - topology
 * - algorithm
 *   - algorithm
 *   - constraints
 *   - temperature
 *   - pressure
 *   - integration
 * - simulation
 * - util
 *   - replica_exchange
 *   - leus
 *
 * @section Coding
 * in every file MODULE and SUBMODULE have to be defined
 * 
 * <span style="font-size:larger"><b>
 @verbatim #define MODULE module_name
 #define SUBMODULE submodule_name @endverbatim
 * </b></span><br>
 * and debug.h has to be included.
 *
 * To print out a debug message (if the appropriate verbosity
 * is selected), just use:<br>
 * <span style="font-size:larger"><b>
 @verbatim  DEBUG(level, "message var=" << var); @endverbatim
 * </b></span>
 * <br>
 *
 */

#undef DEBUG
#undef MPI_DEBUG

#undef MPI_DEBUG

#define SUBL(s) s ## _debug_level
#define SUBLEVEL(s) SUBL(s)

#define TOSTRING(s) #s
#define STR(s) TOSTRING(s)

#ifdef NDEBUG
<<<<<<< HEAD
    #define DEBUG(level, s) ;


    #define MPI_DEBUG(level, s) ;

=======
    #define DEBUG(level, s)

    #define MPI_DEBUG(level, s)
>>>>>>> df916d32

#else
    #define DEBUG(level, s) \
      if (level <= ::debug_level + MODULE::debug_level + \
          MODULE::SUBLEVEL(SUBMODULE) ){ \
        std::cout << STR(MODULE) << ": " <<  s << std::endl; \
<<<<<<< HEAD
      };
=======
      }
>>>>>>> df916d32

    #ifdef XXMPI
        #define MPI_DEBUG(level, s) \
          if (level <= ::debug_level + MODULE::debug_level + \
              MODULE::SUBLEVEL(SUBMODULE) ){ \
            MPI_Barrier(MPI_COMM_WORLD); \
            std::cout << STR(MODULE) << ": " <<  s << std::endl; \
            std::cout.flush(); \
            MPI_Barrier(MPI_COMM_WORLD);\
<<<<<<< HEAD
          };

    #else   
        #define MPI_DEBUG(level, s)\
         DEBUG(level, s);

=======
          }
    #else
        #define MPI_DEBUG(level, s) \
         DEBUG(level, s)
>>>>>>> df916d32
    #endif

    // the global one
    extern int debug_level;

    namespace math
    {
      extern int debug_level;
      extern int math_debug_level;
    }

    namespace interaction
    {
      extern int debug_level;
      extern int forcefield_debug_level;
      extern int interaction_debug_level;
      extern int pairlist_debug_level;
      extern int filter_debug_level;
      extern int bonded_debug_level;
      extern int nonbonded_debug_level;
      extern int latticesum_debug_level;
      extern int special_debug_level;
    }

    namespace io
    {
      extern int debug_level;
      extern int configuration_debug_level;
      extern int parameter_debug_level;
      extern int topology_debug_level;
      extern int forcefield_debug_level;
    }

    namespace configuration
    {
      extern int debug_level;
      extern int configuration_debug_level;
      extern int energy_debug_level;
    }

    namespace topology
    {
      extern int debug_level;
      extern int topology_debug_level;
    }

    namespace algorithm
    {
      extern int debug_level;
      extern int algorithm_debug_level;
      extern int constraints_debug_level;
      extern int temperature_debug_level;
      extern int pressure_debug_level;
      extern int integration_debug_level;
    }

    namespace simulation
    {
      extern int debug_level;
      extern int simulation_debug_level;
    }

    namespace util
    {
      extern int debug_level;
      extern int util_debug_level;
      extern int leus_debug_level;
      extern int bs_leus_debug_level;
      extern int replica_exchange_debug_level;
    }
<<<<<<< HEAD
    
=======

  
>>>>>>> df916d32
#endif<|MERGE_RESOLUTION|>--- conflicted
+++ resolved
@@ -95,28 +95,18 @@
 #define STR(s) TOSTRING(s)
 
 #ifdef NDEBUG
-<<<<<<< HEAD
-    #define DEBUG(level, s) ;
+#define DEBUG(level, s) ;
 
 
     #define MPI_DEBUG(level, s) ;
 
-=======
-    #define DEBUG(level, s)
-
-    #define MPI_DEBUG(level, s)
->>>>>>> df916d32
 
 #else
     #define DEBUG(level, s) \
       if (level <= ::debug_level + MODULE::debug_level + \
           MODULE::SUBLEVEL(SUBMODULE) ){ \
         std::cout << STR(MODULE) << ": " <<  s << std::endl; \
-<<<<<<< HEAD
       };
-=======
-      }
->>>>>>> df916d32
 
     #ifdef XXMPI
         #define MPI_DEBUG(level, s) \
@@ -126,19 +116,12 @@
             std::cout << STR(MODULE) << ": " <<  s << std::endl; \
             std::cout.flush(); \
             MPI_Barrier(MPI_COMM_WORLD);\
-<<<<<<< HEAD
           };
 
     #else   
         #define MPI_DEBUG(level, s)\
          DEBUG(level, s);
 
-=======
-          }
-    #else
-        #define MPI_DEBUG(level, s) \
-         DEBUG(level, s)
->>>>>>> df916d32
     #endif
 
     // the global one
@@ -209,10 +192,5 @@
       extern int bs_leus_debug_level;
       extern int replica_exchange_debug_level;
     }
-<<<<<<< HEAD
     
-=======
-
-  
->>>>>>> df916d32
 #endif