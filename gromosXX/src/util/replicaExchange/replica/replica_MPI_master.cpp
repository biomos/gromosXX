--- conflicted
+++ resolved
@@ -175,15 +175,9 @@
         << " MAIN MD LOOP\n"
         << "==================================================\n\n";
     
-    DEBUG(5, "replica_MPI_MASTER "<< globalThreadID <<":Constructor:\t Temp of replica  "<< globalThreadID <<": " << simulationID << " \t" << sim.param().multibath.multibath.bath(0).temperature);
-    MPI_DEBUG(4, "replica_MPI_MASTER "<< globalThreadID <<":Constructor:\t replica Constructor  "<< globalThreadID <<": \t DONE");
-    MPI_DEBUG(5, "replica_MPI_MASTER UOT!"<< globalThreadID <<":Constructor:\t  "<< globalThreadID <<":\t REEDS "<< sim.param().reeds.num_l);
-
-<<<<<<< HEAD
-=======
+
       DEBUG(5, "replica_MPI_MASTER "<< globalThreadID <<":Constructor:\t Temp of replica  "<< globalThreadID <<": " << simulationID << " \t" << sim.param().multibath.multibath.bath(0).temperature);
     MPI_DEBUG(4, "replica_MPI_MASTER "<< globalThreadID <<":Constructor:\t replica Constructor  "<< globalThreadID <<": \t DONE");
->>>>>>> c152790c
 #else
     throw "Can not construct Replica_MPI as MPI is not enabled!";
 #endif    
@@ -245,11 +239,7 @@
         }
       
         // tell the slaves to continue
-<<<<<<< HEAD
-        MPI_Bcast(&next_step, 1, MPI::INT, sim.mpi_control.masterID, sim.mpi_control.COMM);
-=======
         MPI_Bcast(&next_step, 1, MPI::INT, sim.mpi_control.masterID, sim.mpi_control.comm);
->>>>>>> c152790c
 
         DEBUG(5, "replica "<< globalThreadID <<":run_MD:\t clean up:");      
         traj->print(topo, conf, sim);
