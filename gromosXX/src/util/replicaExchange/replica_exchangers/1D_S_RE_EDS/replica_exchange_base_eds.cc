--- conflicted
+++ resolved
@@ -57,19 +57,11 @@
  * ADDITIONAL FUNCTIONS for REDS
  */
 
-<<<<<<< HEAD
 util::replica_exchange_base_eds::replica_exchange_base_eds(io::Argument _args, 
                                                             unsigned int cont, 
                                                             unsigned int globalThreadID, 
                                                             replica_graph_control & replicaGraphMPIControl, 
                                                             simulation::MpiControl & replica_mpi_control):  
-=======
-util::replica_exchange_base_eds::replica_exchange_base_eds(io::Argument _args,
-                                                            unsigned int cont,
-                                                            unsigned int globalThreadID,
-                                                            replica_graph_mpi_control replicaGraphMPIControl,
-                                                            simulation::mpi_control_struct replica_mpi_control):
->>>>>>> c50a408b
                             replica_exchange_base_interface(_args, cont, globalThreadID, replicaGraphMPIControl, replica_mpi_control),
                             reedsParam(replica->sim.param().reeds)
 {
@@ -129,14 +121,8 @@
     DEBUG(4,"replica_exchange_base_eds "<< globalThreadID <<":setParams:\t got s" << l);
 
     dt = replica->sim.param().step.dt;
-<<<<<<< HEAD
     DEBUG(4,"replica_exchange_base_eds "<< globalThreadID <<":setParams:\t dt " <<dt);
     DEBUG(4,"replica_exchange_base_eds "<< globalThreadID <<":setParams:\t PARAM DONE ");    
-=======
-    MPI_DEBUG(4,"replica_exchange_base_eds "<< globalThreadID <<":setParams:\t dt " <<dt);
-
-    MPI_DEBUG(4,"replica_exchange_base_eds "<< globalThreadID <<":setParams:\t PARAM DONE ");
->>>>>>> c50a408b
 }
 
 void util::replica_exchange_base_eds::set_s() {
@@ -144,12 +130,7 @@
 
   eds_para = replica->sim.param().reeds.eds_para[simulationID];
   replica->sim.param().eds = eds_para;
-<<<<<<< HEAD
   DEBUG(4,"replica_exchange_base_eds "<< globalThreadID <<":set_s:\t eds_para s size: " << replica->sim.param().eds.s.size());
-=======
-  MPI_DEBUG(4,"replica_exchange_base_eds "<< globalThreadID <<":set_s:\t eds_para s size: " << replica->sim.param().eds.s.size());
-
->>>>>>> c50a408b
   l = replica->sim.param().eds.s[0];    //todoAssume only 1s EDS
   DEBUG(4,"replica_exchange_base_eds "<< globalThreadID <<":set_s:\t DONE " );
 }
@@ -165,20 +146,6 @@
 
 //initialize output files
 void util::replica_exchange_base_eds::init_eds_stat(){
-<<<<<<< HEAD
-    DEBUG(3,"replica_exchange_base_eds "<< globalThreadID <<":init_eds_stat:\t START");
-    ID_t currentID=1000; //error value
-    currentID = simulationID;
-    replicaStatData[currentID].ID =currentID;
-    replicaStatData[currentID].T=T;
-    replicaStatData[currentID].s=l; //l==s because of the implementation of hamiltonian replica exchange.
-    replicaStatData[currentID].dt=dt;
-    replicaStatData[currentID].run=0;
-    replicaStatData[currentID].epot_vec.resize(replicaGraphMPIControl().numberOfReplicas);
-    replicaStatData[currentID].prob_vec.resize(replicaGraphMPIControl().numberOfReplicas);
-
-    DEBUG(3,"replica_exchange_base_eds "<< globalThreadID <<":init_eds_stat:\t DONE");
-=======
         DEBUG(3,"replica_exchange_base_eds "<< globalThreadID <<":init_eds_stat:\t START");
 
         ID_t currentID=1000; //error value
@@ -199,7 +166,6 @@
         replicaStatData[currentID].prob_vec.resize(replicaGraphMPIControl.numberOfReplicas);
 
         DEBUG(3,"replica_exchange_base_eds "<< globalThreadID <<":init_eds_stat:\t DONE");
->>>>>>> c50a408b
 }
 
 //RE
@@ -289,13 +255,8 @@
 
      ff = replica->md.algorithm("EDS");
 
-<<<<<<< HEAD
     //Calculate energies    
     DEBUG(5, "replica_reeds_base_eds "<< globalThreadID <<":calculate_energy:\t calc energies"); 
-=======
-    //Calculate energies
-    DEBUG(5, "replica_reeds "<< globalThreadID <<":calculate_energy:\t calc energies");
->>>>>>> c50a408b
     if (ff->apply(replica->topo, replica->conf, replica->sim)) {
       print_info("Error in Forcefield energy calculation!");
      #ifdef XXMPI
@@ -305,33 +266,19 @@
     }
 
     //return energies
-<<<<<<< HEAD
     DEBUG(5, "replica_reeds_base_edsreplica_reeds "<< globalThreadID <<":calculate_energy"
             ":\t return energies"); 
     energy=replica->conf.current().energies.eds_vr; 
-=======
-    DEBUG(5, "replica_reeds "<< globalThreadID <<":calculate_energy"
-            ":\t return energies");
-    energy=replica->conf.current().energies.eds_vr;
->>>>>>> c50a408b
     return energy;
 }
 
 
 double util::replica_exchange_base_eds::calculate_energy(const unsigned int selectedReplicaID) {
-<<<<<<< HEAD
     DEBUG(4, "replica_reeds_base_edsreplica_reeds "<< globalThreadID <<":calculate_energy:\t START"); 
  
 
     DEBUG(5, "replica_reeds_base_edsreplica_reeds "<< globalThreadID <<":calculate_energy:\t get Partner settings"); 
     if(selectedReplicaID!=simulationID){ 
-=======
-    DEBUG(4, "replica_reeds "<< globalThreadID <<":calculate_energy:\t START");
-
-
-    DEBUG(5, "replica_reeds "<< globalThreadID <<":calculate_energy:\t get Partner settings");
-    if(selectedReplicaID!=simulationID){
->>>>>>> c50a408b
         change_eds(selectedReplicaID);
     }
 
@@ -340,10 +287,6 @@
     if(selectedReplicaID!=simulationID){
         reset_eds();
     }
-<<<<<<< HEAD
     DEBUG(4, "replica_reeds_base_edsreplica_reeds "<< globalThreadID <<":calculate_energy:\t DONE"); 
-=======
-    DEBUG(4, "replica_reeds "<< globalThreadID <<":calculate_energy:\t DONE");
->>>>>>> c50a408b
     return energy;
 }