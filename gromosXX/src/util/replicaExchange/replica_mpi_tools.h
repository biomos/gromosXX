--- conflicted
+++ resolved
@@ -27,44 +27,4 @@
 
 }//namespace util
 
-<<<<<<< HEAD
-=======
-            MPI_Comm comm;
-            int mpiColor;
-
-            std::vector<unsigned int> replicaMasterIDs;
-            std::vector<std::vector<unsigned int>> replicaThreads;
-            std::map<unsigned int, unsigned int> threadReplicaMap;
-        };
-
-        //tools for thread tracking
-       std::vector<std::vector<unsigned int > > calculate_Replica_Thread_Coordination(int rank, int totalNumberOfThreads, int numReplicas);
-
-    }//namespace util
-#else
-    namespace util{
-          struct replica_graph_mpi_control{
-
-            replica_graph_mpi_control() : graphID(0), masterID(0), threadID(-1), numberOfThreads(0)
-            { };
-
-            unsigned int graphID;
-            unsigned int masterID;
-            unsigned int threadID;
-            unsigned int numberOfThreads;
-            unsigned int numberOfReplicas;
-
-            int mpiColor;
-
-            std::vector<unsigned int> replicaMasterIDs;
-            std::vector<std::vector<unsigned int>> replicaThreads;
-            std::map<unsigned int, unsigned int> threadReplicaMap;
-        };
-
-        //tools for thread tracking
-       std::vector<std::vector<unsigned int > > calculate_Replica_Thread_Coordination(int rank, int totalNumberOfThreads, int numReplicas);
-
-    }//namespace util
-#endif
->>>>>>> c50a408b
 #endif /* MPI_TOOLS_H */
