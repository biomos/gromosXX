/**
 * @file virtual_atom.cc
 * virtual atoms
 */

#include "../stdheader.h"
#include "../util/debug.h"

#include "../algorithm/algorithm.h"
#include "../topology/topology.h"
#include "../simulation/simulation.h"
#include "../configuration/configuration.h"
#include "../interaction/interaction.h"

#include "virtual_atom.h"

#include "../math/periodicity.h"
#include "../util/template_split.h"

#undef MODULE
#undef SUBMODULE
#define MODULE util
#define SUBMODULE util

static const double TETHCO=0.5773502692;
static const double TETHSI=0.8164965809;




util::Virtual_Atom::Virtual_Atom()
  :  m_type(va_explicit),
     m_atom(),
     m_dish(0.1),
     m_disc(0.153),
     m_orientation(0)
{
}

util::Virtual_Atom::Virtual_Atom(virtual_type type, std::vector<int> atom,
				 double dish, double disc,
                                 int orientation)
  :  m_type(type),
     m_atom(atom),
     m_dish(dish),
     m_disc(disc),
     m_orientation(orientation)
{
  bool strict = true; // do the test?
  unsigned int expected = 0; // number of atoms expected for virtual atom
                             // type
  switch(m_type) {
    case 0: // explicit atom
      expected = 1;
      break;
    case 1: // CH1
      expected = 4;
      break;
    case 2: // aromatic H
    case 3: // non-stereospecific CH2
    case 8: // tip4p
    case 4: // stereospecific CH2
    case 6: // non-stereospecific CH3 (Leu, Val)     
      expected = 3;
      break;
    case 5: // CH3
    case va_3CH3: // (CH3)3-group (one psuedosite)
      expected = 2;
      break;
    case va_cog: // cog
    case va_com:
      strict = false;
      break;
    default:
      io::messages.add("Virtual Atom", "wrong type", io::message::error);
  }

  if (strict && expected != m_atom.size()) {
    std::ostringstream oss;
    oss << "VA ";
    std::vector<int>::const_iterator it = m_atom.begin(), to = m_atom.end();
    for(; it != to; ++it)
      oss << *it << ' ';
    oss << "of type " << m_type << " has " << m_atom.size() << " atom(s) but "
           "expected " << expected << " atom(s)";
    io::messages.add("Virtual Atom", oss.str(), io::message::error);
  }
}

template<math::boundary_enum B>
void util::Virtual_Atom::_pos
(
 math::VArray const & position,
 topology::Topology const & topo,
 math::Box const & box,
 math::Vec & p
)const
{
  math::Vec s,t, posi, posj, posk, posl;
  math::Periodicity<B> periodicity(box);

  posi = position(m_atom[0]);

  switch(m_type){
    
    case 0: // explicit atom
      assert(m_atom.size()>0);
      p = posi; 
      break;
      
    case 1: // CH1
    
      assert(m_atom.size()>3);

      periodicity.nearest_image(position(m_atom[1]), posi, posj);
      posj += posi;
      periodicity.nearest_image(position(m_atom[2]), posi, posk);
      posk += posi;
      periodicity.nearest_image(position(m_atom[3]), posi, posl);
      posl += posi;
      
      s = 3.0 * posi - posj - posk - posl;
      p = posi + m_dish / math::abs(s) * s;
      break;

    case 2: // aromatic H
      assert(m_atom.size()>2);

      periodicity.nearest_image(position(m_atom[1]), posi, posj);
      posj += posi;
      periodicity.nearest_image(position(m_atom[2]), posi, posk);
      posk += posi;
       
      s = 2.0 * posi - posj - posk;
      p = posi + m_dish / math::abs(s) * s;
      break;
      
    case 3: // non-stereospecific CH2
      assert(m_atom.size()>2);
      periodicity.nearest_image(position(m_atom[1]), posi, posj);
      posj += posi;
      periodicity.nearest_image(position(m_atom[2]), posi, posk);
      posk += posi;

      s = 2.0 * posi - posj - posk;
      p = posi + m_dish * TETHCO / math::abs(s) * s;
      break;
      
    case 8: // tip4p
      assert(m_atom.size()>2);
      periodicity.nearest_image(position(m_atom[1]), posi, posj);
      posj += posi;
      periodicity.nearest_image(position(m_atom[2]), posi, posk);
      posk += posi;

      s = 2.0 * posi - posj - posk;
      p = posi - m_dish / math::abs(s) * s;
      break;
      
      case 4: // stereospecific CH2
      assert(m_atom.size()>2);
      periodicity.nearest_image(position(m_atom[1]), posi, posj);
      posj += posi;
      periodicity.nearest_image(position(m_atom[2]), posi, posk);
      posk += posi;
      
      s = 2.0 * posi - posj - posk;
      DEBUG(10, "\ts = " << math::v2s(s));
      
      t = math::cross(posi - posj, posi - posk);
      DEBUG(10, "\tq = " << math::v2s(t));
      
      DEBUG(10, "\tDISH = " << m_dish << "\tTETHCO = " << TETHCO << "\tTETHSI = " << TETHSI);
      p =  posi + m_dish * TETHCO / math::abs(s) * s + m_dish * TETHSI / math::abs(t) * t;
      break;
      
    case 5: // CH3
      assert(m_atom.size()>1);
      periodicity.nearest_image(position(m_atom[1]), posi, posj);
      posj += posi;
      
      s =  posi - posj;
      p = posi + m_dish / (3 * math::abs(s)) * s;
      break;
      
    case 6: // non-stereospecific CH3 (Leu, Val)
      assert(m_atom.size()>2);
      periodicity.nearest_image(position(m_atom[1]), posi, posj);
      posj += posi;
      periodicity.nearest_image(position(m_atom[2]), posi, posk);
      posk += posi;
      
      s = 2.0 * posi - posj - posk;
      p = posi - TETHCO * (m_disc + m_dish / 3.0) / math::abs(s) * s;
      break;
      
    case va_3CH3: // (CH3)3-group (one psuedosite)
      assert(m_atom.size()>1);
      periodicity.nearest_image(position(m_atom[1]), posi, posj);
      posj += posi;
      
      s = posi - posj;
      p = posi +  (m_disc + m_dish / 3.0) / (3 * math::abs(s)) * s;
      break;

    case va_cog: // cog
      {
	assert(m_atom.size() > 0);
	math::Vec cog(0.0, 0.0, 0.0);
	for(unsigned int i=1; i<m_atom.size(); ++i){
	  math::Vec v;
	  periodicity.nearest_image(position(m_atom[i]), position(m_atom[0]), v);
	  cog += v;
          DEBUG(10, "virtual atom m_atom[i] " << m_atom[i] << ", i  " << i );
	}
	cog /= m_atom.size();
	p = cog + posi;
	break;
      }
    case va_com: // cog
      {
        
	assert(m_atom.size() > 0);
	math::Vec cog(0.0, 0.0, 0.0);
        double mass_com=topo.mass()(m_atom[0]);
	for(unsigned int i=1; i<m_atom.size(); ++i){
	  math::Vec v;
	  periodicity.nearest_image(position(m_atom[i]), position(m_atom[0]), v);
	  cog += topo.mass()(m_atom[i])*v;
          mass_com+=topo.mass()(m_atom[i]);
          DEBUG(10, "virtual atom m_atom[i] " << m_atom[i] << ", mass  " << topo.mass()(m_atom[i]) );
	}
        DEBUG(10, "Virtual atom cog " << cog(0) << ", " << cog(1) << ", " << cog(2));
	cog /= mass_com;
	p = cog + posi;
	break;
      } 
    default:
      io::messages.add("Virual Atom", "wrong type", io::message::critical);
      p = math::Vec(0,0,0);
  }
}

math::Vec util::Virtual_Atom::pos(configuration::Configuration & conf,  topology::Topology & topo)const
{
  math::Vec p;
  SPLIT_BOUNDARY(_pos, conf.current().pos, topo, conf.current().box, p);
  return p;
}

template<math::boundary_enum B>
void util::Virtual_Atom::_force
(
 math::VArray const & position,
 topology::Topology const & topo,       
 math::Box const & box,
 math::Vec const & f,
 math::VArray & force
 )const
{

  math::Vec posi, posj, posk, posl;
  math::Periodicity<B> periodicity(box);
  
  posi = position(m_atom[0]);

  math::Vec s,t,a,b, calc1, calc2, calc3, calch;
  double abs_s = 0.0, abs_t = 0.0;
  double m_c = 0.0; //multiplication constant
  
  switch(m_type){
    
    case 0: 
    {
      // explicit atom
      assert(m_atom.size()>0);
      force(m_atom[0])+=f;
      break;
    }
    case 1: // CH1
    {
      assert(m_atom.size()>3);
      periodicity.nearest_image(position(m_atom[1]), posi, posj);
      posj += posi;
      periodicity.nearest_image(position(m_atom[2]), posi, posk);
      posk += posi;
      periodicity.nearest_image(position(m_atom[3]), posi, posl);
      posl += posi;

      s = 3.0 * posi - posj - posk - posl;
      abs_s = math::abs(s);
      m_c=3*m_dish;
      
      calc1= math::Vec(m_c*(abs_s*abs_s - s(0)*s(0)),
		       -m_c*s(1)*s(0), 
		       -m_c*s(2)*s(0))/(abs_s*abs_s*abs_s) + math::Vec(1,0,0);
      calc2= math::Vec(-m_c*s(1)*s(0),
		       m_c*(abs_s*abs_s - s(1)*s(1)),
		       -m_c*s(2)*s(1))/(abs_s*abs_s*abs_s) + math::Vec(0,1,0);
      calc3= math::Vec(-m_c*s(2)*s(0),
		       -m_c*s(2)*s(1),
		       m_c*(abs_s*abs_s - s(2)*s(2)))/(abs_s*abs_s*abs_s) + math::Vec(0,0,1) ;     
      force(m_atom[0]) += math::Vec(math::dot(calc1,f),math::dot(calc2,f),math::dot(calc3,f));
      
      
      calc1=m_c/3*math::Vec(-(abs_s*abs_s - s(0)*s(0)),
			    s(1)*s(0), 
			    s(2)*s(0))/(abs_s*abs_s*abs_s);
      calc2=m_c/3*math::Vec(s(1)*s(0),
			    -(abs_s*abs_s - s(1)*s(1)),
			    s(2)*s(1))/(abs_s*abs_s*abs_s);
      calc3=m_c/3*math::Vec(s(2)*s(0),
			    s(2)*s(1),
			    -(abs_s*abs_s - s(2)*s(2)))/(abs_s*abs_s*abs_s);
      force(m_atom[1]) += math::Vec(math::dot(calc1,f),math::dot(calc2,f),math::dot(calc3,f));
      force(m_atom[2]) += math::Vec(math::dot(calc1,f),math::dot(calc2,f),math::dot(calc3,f));
      force(m_atom[3]) += math::Vec(math::dot(calc1,f),math::dot(calc2,f),math::dot(calc3,f));
      break;
    }
    case 2: // aromatic H
    {
      assert(m_atom.size()>2);
      periodicity.nearest_image(position(m_atom[1]), posi, posj);
      posj += posi;
      periodicity.nearest_image(position(m_atom[2]), posi, posk);
      posk += posi;

      s = 2.0 * posi - posj - posk;
      abs_s = math::abs(s);
      
      calc1= math::Vec(2*m_dish*(abs_s*abs_s - s(0)*s(0)),
		       -2*m_dish*s(1)*s(0), 
		       -2*m_dish*s(2)*s(0))/(abs_s*abs_s*abs_s)+math::Vec(1,0,0);
      calc2= math::Vec(-2*m_dish*s(1)*s(0),
		       2*m_dish*(abs_s*abs_s - s(1)*s(1)),
		       -2*m_dish*s(2)*s(1))/(abs_s*abs_s*abs_s)+math::Vec(0,1,0);
      calc3= math::Vec(-2*m_dish*s(2)*s(0),
		       -2*m_dish*s(2)*s(1),
		       2*m_dish*(abs_s*abs_s - s(2)*s(2)))/(abs_s*abs_s*abs_s)+math::Vec(0,0,1);     
      force(m_atom[0])+=math::Vec(math::dot(calc1,f),math::dot(calc2,f),math::dot(calc3,f));
     

      calc1=m_dish*math::Vec(-(abs_s*abs_s - s(0)*s(0)),
			     s(1)*s(0), 
			     s(2)*s(0))/(abs_s*abs_s*abs_s);
      calc2=m_dish*math::Vec(s(1)*s(0),
			     -(abs_s*abs_s - s(1)*s(1)),
			     s(2)*s(1))/(abs_s*abs_s*abs_s);
      calc3=m_dish*math::Vec(s(2)*s(0),
			     s(2)*s(1),
			     -(abs_s*abs_s - s(2)*s(2)))/(abs_s*abs_s*abs_s);
      force(m_atom[1])+=math::Vec(math::dot(calc1,f),math::dot(calc2,f),math::dot(calc3,f));
      force(m_atom[2])+=math::Vec(math::dot(calc1,f),math::dot(calc2,f),math::dot(calc3,f));

      break;
    }
    case 3: // non-stereospecific CH2
    {
      assert(m_atom.size()>2);
      periodicity.nearest_image(position(m_atom[1]), posi, posj);
      posj += posi;
      periodicity.nearest_image(position(m_atom[2]), posi, posk);
      posk += posi;

      s = 2.0 * posi - posj - posk;
      abs_s = math::abs(s);
      m_c=TETHCO*m_dish;
     
      calc1= math::Vec(2*m_c*(abs_s*abs_s - s(0)*s(0)),
		       -2*m_c*s(1)*s(0), 
		       -2*m_c*s(2)*s(0))/(abs_s*abs_s*abs_s)+math::Vec(1,0,0);
      calc2= math::Vec(-2*m_c*s(1)*s(0),
		       2*m_c*(abs_s*abs_s - s(1)*s(1)),
		       -2*m_c*s(2)*s(1))/(abs_s*abs_s*abs_s)+math::Vec(0,1,0);
      calc3= math::Vec(-2*m_c*s(2)*s(0),
		       -2*m_c*s(2)*s(1),
		       2*m_c*(abs_s*abs_s - s(2)*s(2)))/(abs_s*abs_s*abs_s)+math::Vec(0,0,1);     
      force(m_atom[0])+=math::Vec(math::dot(calc1,f),math::dot(calc2,f),math::dot(calc3,f));
      
      
      calc1= m_c*math::Vec(-(abs_s*abs_s - s(0)*s(0)),
			   s(1)*s(0), 
			   s(2)*s(0))/(abs_s*abs_s*abs_s);
      calc2= m_c*math::Vec(s(1)*s(0),
			   -(abs_s*abs_s - s(1)*s(1)),
			   s(2)*s(1))/(abs_s*abs_s*abs_s);
      calc3= m_c*math::Vec(s(2)*s(0),
			   s(2)*s(1),
			   -(abs_s*abs_s - s(2)*s(2)))/(abs_s*abs_s*abs_s);
      force(m_atom[1]) += math::Vec(math::dot(calc1,f),math::dot(calc2,f),math::dot(calc3,f));
      force(m_atom[2]) += math::Vec(math::dot(calc1,f),math::dot(calc2,f),math::dot(calc3,f));
      break;
<<<<<<< HEAD
      
    case 8: // TIP4P
      assert(m_atom.size()>2);
      periodicity.nearest_image(position(m_atom[1]), posi, posj);
      posj += posi;
      periodicity.nearest_image(position(m_atom[2]), posi, posk);
      posk += posi;

      s = 2.0 * posi - posj - posk;
      abs_s = math::abs(s);
      m_c=-m_dish;
     
      calc1= math::Vec(2*m_c*(abs_s*abs_s - s(0)*s(0)),
		       -2*m_c*s(1)*s(0), 
		       -2*m_c*s(2)*s(0))/(abs_s*abs_s*abs_s)+math::Vec(1,0,0);
      calc2= math::Vec(-2*m_c*s(1)*s(0),
		       2*m_c*(abs_s*abs_s - s(1)*s(1)),
		       -2*m_c*s(2)*s(1))/(abs_s*abs_s*abs_s)+math::Vec(0,1,0);
      calc3= math::Vec(-2*m_c*s(2)*s(0),
		       -2*m_c*s(2)*s(1),
		       2*m_c*(abs_s*abs_s - s(2)*s(2)))/(abs_s*abs_s*abs_s)+math::Vec(0,0,1);     
      force(m_atom[0])+=math::Vec(math::dot(calc1,f),math::dot(calc2,f),math::dot(calc3,f));
      
      
      calc1= m_c*math::Vec(-(abs_s*abs_s - s(0)*s(0)),
			   s(1)*s(0), 
			   s(2)*s(0))/(abs_s*abs_s*abs_s);
      calc2= m_c*math::Vec(s(1)*s(0),
			   -(abs_s*abs_s - s(1)*s(1)),
			   s(2)*s(1))/(abs_s*abs_s*abs_s);
      calc3= m_c*math::Vec(s(2)*s(0),
			   s(2)*s(1),
			   -(abs_s*abs_s - s(2)*s(2)))/(abs_s*abs_s*abs_s);
      force(m_atom[1]) += math::Vec(math::dot(calc1,f),math::dot(calc2,f),math::dot(calc3,f));
      force(m_atom[2]) += math::Vec(math::dot(calc1,f),math::dot(calc2,f),math::dot(calc3,f));
      break;
      
=======
   }
>>>>>>> 12f10f5e
   case 4: // stereospecific CH2
   {
      assert(m_atom.size()>2);
      periodicity.nearest_image(position(m_atom[1]), posi, posj);
      posj += posi;
      periodicity.nearest_image(position(m_atom[2]), posi, posk);
      posk += posi;
     
      DEBUG(8, "FORCE REDISTRIBUTION: case 4!!!");
      
      double m_c_2 = 0.0;
      
      s = 2.0 * posi - posj - posk;
      abs_s = math::abs(s);
      DEBUG(10, "\ts = " << math::v2s(s));
      
      t = math::cross(posi - posj, posi - posk);
      abs_t = math::abs(t);
      DEBUG(10, "\tq = " << math::v2s(t));
      
      b = posk- posj;
      DEBUG(10, "\tb = " << math::v2s(b));
      
      a = math::cross(t,b);
      DEBUG(10, "\ta = " << math::v2s(a));
      
      m_c = TETHCO*m_dish;
      m_c_2 = TETHSI*m_dish;
      
      calc1= math::Vec(2*m_c*(abs_s*abs_s - s(0)*s(0)),
		       -2*m_c*s(1)*s(0), 
		       -2*m_c*s(2)*s(0))/(abs_s*abs_s*abs_s)+math::Vec(1,0,0);
      
      calc2= math::Vec(-2*m_c*s(1)*s(0),
		       2*m_c*(abs_s*abs_s - s(1)*s(1)),
		       -2*m_c*s(2)*s(1))/(abs_s*abs_s*abs_s)+math::Vec(0,1,0);
      
      calc3= math::Vec(-2*m_c*s(2)*s(0),
		       -2*m_c*s(2)*s(1),
		       2*m_c*(abs_s*abs_s - s(2)*s(2)))/(abs_s*abs_s*abs_s)+math::Vec(0,0,1);
      
      DEBUG(10, "A = " << math::v2s(calc1));
      DEBUG(10, "A = " << math::v2s(calc2));
      DEBUG(10, "A = " << math::v2s(calc3));
      
      calch= -m_c_2*math::Vec(t(0)*a(0), 
			      t(1)*a(0), 
			      t(2)*a(0))/(abs_t*abs_t*abs_t);
      DEBUG(10, "B = " << math::v2s(calch));
      
      calc1+=calch;     
      
      calch= -m_c_2*math::Vec(t(0)*a(1),
			      t(1)*a(1),
			      t(2)*a(1))/(abs_t*abs_t*abs_t);
      DEBUG(10, "B = " << math::v2s(calch));
      calc2+=calch;    
      
      calch= -m_c_2*math::Vec(t(0)*a(2),
			      t(1)*a(2),
			      t(2)*a(2))/(abs_t*abs_t*abs_t);
      DEBUG(10, "B = " << math::v2s(calch));
      calc3+=calch;
      
      calch = m_c_2*math::Vec(0, 
			      b(2), 
			      -b(1))/(abs_t);
      DEBUG(10, "C = " << math::v2s(calch));
      calc1+=calch;
      
      calch= m_c_2*math::Vec(-b(2),
			     0,
			     b(0))/(abs_t);
      DEBUG(10, "C = " << math::v2s(calch));
      calc2+=calch; 
      
      calch= m_c_2*math::Vec(b(1),
			     b(0),
			     0)/(abs_t);
      DEBUG(10, "C = " << math::v2s(calch));
      calc3+=calch;
      
      DEBUG(10, "drn/dri = " << math::v2s(calc1));
      DEBUG(10, "drn/dri = " << math::v2s(calc2));
      DEBUG(10, "drn/dri = " << math::v2s(calc3));
      
      force(m_atom[0]) += math::Vec(math::dot(calc1,f),math::dot(calc2,f),math::dot(calc3,f));
      
      DEBUG(10, "f(i) = " << math::v2s(math::Vec(math::dot(calc1,f),
						 math::dot(calc2,f),
						 math::dot(calc3,f))));
      
      calc1= m_c*math::Vec(-(abs_s*abs_s - s(0)*s(0)),
			   s(1)*s(0), 
			   s(2)*s(0))/(abs_s*abs_s*abs_s);
      calc2= m_c*math::Vec(s(1)*s(0),
			   -(abs_s*abs_s - s(1)*s(1)),
			   s(2)*s(1))/(abs_s*abs_s*abs_s);
      calc3= m_c*math::Vec(s(2)*s(0),
			   s(2)*s(1),
			   -(abs_s*abs_s - s(2)*s(2)))/(abs_s*abs_s*abs_s);
      
      DEBUG(10, "D = " << math::v2s(calc1));
      DEBUG(10, "D = " << math::v2s(calc2));
      DEBUG(10, "D = " << math::v2s(calc3));
      
      b = posi- posk;
      a = math::cross(t,b);
      
      calch= -m_c_2*math::Vec(t(0)*a(0), 
			      t(1)*a(0), 
			      t(2)*a(0))/(abs_t*abs_t*abs_t);
      DEBUG(10, "E = " << math::v2s(calch));
      calc1+=calch;
      calch= -m_c_2*math::Vec(t(0)*a(1),
			      t(1)*a(1),
			      t(2)*a(1))/(abs_t*abs_t*abs_t); 
      DEBUG(10, "E = " << math::v2s(calch));
      calc2+=calch; 
      calch= -m_c_2*math::Vec(t(0)*a(2),
			      t(1)*a(2),
			      t(2)*a(2))/(abs_t*abs_t*abs_t);
      DEBUG(10, "E = " << math::v2s(calch));
      calc3+=calch;
      
      calch= m_c_2*math::Vec(0, 
			     b(2), 
			     -b(1))/(abs_t);
      DEBUG(10, "F = " << math::v2s(calch));
      calc1+=calch;
      calch= m_c_2*math::Vec(-b(2),
			     0,
			     b(0))/(abs_t);
      DEBUG(10, "F = " << math::v2s(calch));
      calc2+=calch;
      calch= m_c_2*math::Vec(b(1),
			     -b(0),
			     0)/(abs_t);
      DEBUG(10, "F = " << math::v2s(calch));
      calc3+=calch;
      force(m_atom[1])+=math::Vec(math::dot(calc1,f),math::dot(calc2,f),math::dot(calc3,f));
      DEBUG(10, "f(j) = " << math::v2s(math::Vec(math::dot(calc1,f),
						 math::dot(calc2,f),
						 math::dot(calc3,f))));
      
      calc1= m_c*math::Vec(-(abs_s*abs_s - s(0)*s(0)),
			   s(1)*s(0), 
			   s(2)*s(0))/(abs_s*abs_s*abs_s);
      calc2= m_c*math::Vec(s(1)*s(0),
			   -(abs_s*abs_s - s(1)*s(1)),
			   s(2)*s(1))/(abs_s*abs_s*abs_s);
      calc3= m_c*math::Vec(s(2)*s(0),
			   s(2)*s(1),
			   -(abs_s*abs_s - s(2)*s(2)))/(abs_s*abs_s*abs_s);
      
      DEBUG(10, "D = " << math::v2s(calc1));
      DEBUG(10, "D = " << math::v2s(calc2));
      DEBUG(10, "D = " << math::v2s(calc3));
      
      b = posj - posi;
      a = math::cross(t,b );
      
      calch= -m_c_2*math::Vec(t(0)*a(0), 
			      t(1)*a(0), 
			      t(2)*a(0))/(abs_t*abs_t*abs_t) ;
      DEBUG(10, "G = " << math::v2s(calch));
      calc1+=calch;
      calch = -m_c_2*math::Vec(t(0)*a(1),
			       t(1)*a(1),
			       t(2)*a(1))/(abs_t*abs_t*abs_t);
      DEBUG(10, "G = " << math::v2s(calch));
      calc2+=calch;
      calch= -m_c_2*math::Vec(t(0)*a(2),
			      t(1)*a(2),
			      t(2)*a(2))/(abs_t*abs_t*abs_t);
      DEBUG(10, "G = " << math::v2s(calch));
      calc3+=calch;			
      
      calch= m_c_2*math::Vec(0, 
			     b(2), 
			     -b(1))/(abs_t);
      DEBUG(10, "H = " << math::v2s(calch));
      calc1+=calch;
      calch= m_c_2*math::Vec(-b(2),
			     0,
			     b(0))/(abs_t);
      DEBUG(10, "H = " << math::v2s(calch));
      calc2+=calch;
      calch= m_c_2*math::Vec(b(1),
			     -b(0),
			     0)/(abs_t) ;
      DEBUG(10, "H = " << math::v2s(calch));
      calc3+=calch;			
      
      force(m_atom[2])+=math::Vec(math::dot(calc1,f),math::dot(calc2,f),math::dot(calc3,f));
      DEBUG(10, "f(k) = " << math::v2s(math::Vec(math::dot(calc1,f),
						 math::dot(calc2,f),
						 math::dot(calc3,f))));
      break;
   }
    case 5: // CH3
    {
      assert(m_atom.size()>1);
      periodicity.nearest_image(position(m_atom[1]), posi, posj);
      posj += posi;

      s =  posi - posj;
      abs_s = math::abs(s);
      m_c= m_dish/3;
      
      calc1= math::Vec(m_c*(abs_s*abs_s - s(0)*s(0)),
		       -m_c*s(1)*s(0), 
		       -m_c*s(2)*s(0))/(abs_s*abs_s*abs_s)+math::Vec(1,0,0);
      calc2= math::Vec(-m_c*s(1)*s(0),
		       m_c*(abs_s*abs_s - s(1)*s(1)),
		       -m_c*s(2)*s(1))/(abs_s*abs_s*abs_s)+math::Vec(0,1,0);
      calc3= math::Vec(-m_c*s(2)*s(0),
		       -m_c*s(2)*s(1),
		       m_c*(abs_s*abs_s - s(2)*s(2)))/(abs_s*abs_s*abs_s)+math::Vec(0,0,1);     
      force(m_atom[0])+=math::Vec(math::dot(calc1,f),math::dot(calc2,f),math::dot(calc3,f));
      
      calc1= m_c*math::Vec(-(abs_s*abs_s - s(0)*s(0)),
			   s(1)*s(0), 
			   s(2)*s(0))/(abs_s*abs_s*abs_s);
      calc2= m_c*math::Vec(s(1)*s(0),
			   -(abs_s*abs_s - s(1)*s(1)),
			   s(2)*s(1))/(abs_s*abs_s*abs_s);
      calc3= m_c*math::Vec(s(2)*s(0),
			   s(2)*s(1),
			   -(abs_s*abs_s - s(2)*s(2)))/(abs_s*abs_s*abs_s);
      force(m_atom[1])+=math::Vec(math::dot(calc1,f),math::dot(calc2,f),math::dot(calc3,f));
      break;
    }
    case 6: // non-stereospecific CH3 (Leu, Val)
    {
      assert(m_atom.size()>2);
      periodicity.nearest_image(position(m_atom[1]), posi, posj);
      posj += posi;
      periodicity.nearest_image(position(m_atom[2]), posi, posk);
      posk += posi;

      s = 2.0 * posi - posj - posk;
      abs_s=math::abs(s);    
      m_c=-TETHCO* (m_disc + m_dish / 3.0);
      
      calc1= math::Vec(2*m_c*(abs_s*abs_s - s(0)*s(0)),
		       -2*m_c*s(1)*s(0), 
		       -2*m_c*s(2)*s(0))/(abs_s*abs_s*abs_s)+math::Vec(1,0,0);
      calc2= math::Vec(-2*m_c*s(1)*s(0),
		       2*m_c*(abs_s*abs_s - s(1)*s(1)),
		       -2*m_c*s(2)*s(1))/(abs_s*abs_s*abs_s)+math::Vec(0,1,0);
      calc3= math::Vec(-2*m_c*s(2)*s(0),
		       -2*m_c*s(2)*s(1),
		       2*m_c*(abs_s*abs_s - s(2)*s(2)))/(abs_s*abs_s*abs_s)+math::Vec(0,0,1);     
      force(m_atom[0])+=math::Vec(math::dot(calc1,f),math::dot(calc2,f),math::dot(calc3,f));
      
      calc1= m_c*math::Vec(-m_dish*(abs_s*abs_s - s(0)*s(0)),
			   m_dish*s(1)*s(0), 
			   m_dish*s(2)*s(0))/(abs_s*abs_s*abs_s);
      calc2= m_c*math::Vec(m_dish*s(1)*s(0),
			   -m_dish*(abs_s*abs_s - s(1)*s(1)),
			   m_dish*s(2)*s(1))/(abs_s*abs_s*abs_s);
      calc3= m_c*math::Vec(m_dish*s(2)*s(0),
			   m_dish*s(2)*s(1),
			   -m_dish*(abs_s*abs_s - s(2)*s(2)))/(abs_s*abs_s*abs_s);
      force(m_atom[1])+=math::Vec(math::dot(calc1,f),math::dot(calc2,f),math::dot(calc3,f));
      force(m_atom[2])+=math::Vec(math::dot(calc1,f),math::dot(calc2,f),math::dot(calc3,f));
      
      break;
    }
    case va_3CH3: // (CH3)3-group (one psuedosite)
    {
      assert(m_atom.size()>1);
      periodicity.nearest_image(position(m_atom[1]), posi, posj);
      posj += posi;

      s =  posi - posj;
      abs_s = math::abs(s);
      m_c=  ( m_disc + m_dish/3.0 )/ 3;
      
      calc1= math::Vec(m_c*(abs_s*abs_s - s(0)*s(0)),
		       -m_c*s(1)*s(0), 
		       -m_c*s(2)*s(0))/(abs_s*abs_s*abs_s)+math::Vec(1,0,0);
      calc2= math::Vec(-m_c*s(1)*s(0),
		       m_c*(abs_s*abs_s - s(1)*s(1)),
		       -m_c*s(2)*s(1))/(abs_s*abs_s*abs_s)+math::Vec(0,1,0);
      calc3= math::Vec(-m_c*s(2)*s(0),
		       -m_c*s(2)*s(1),
		       m_c*(abs_s*abs_s - s(2)*s(2)))/(abs_s*abs_s*abs_s)+math::Vec(0,0,1);     
      force(m_atom[0])+=math::Vec(math::dot(calc1,f),math::dot(calc2,f),math::dot(calc3,f));
      
      calc1= m_c*math::Vec(-(abs_s*abs_s - s(0)*s(0)),
			   s(1)*s(0), 
			   s(2)*s(0))/(abs_s*abs_s*abs_s);
      calc2= m_c*math::Vec(s(1)*s(0),
			   -(abs_s*abs_s - s(1)*s(1)),
			   s(2)*s(1))/(abs_s*abs_s*abs_s);
      calc3= m_c*math::Vec(s(2)*s(0),
			   s(2)*s(1),
			   -(abs_s*abs_s - s(2)*s(2)))/(abs_s*abs_s*abs_s);
      force(m_atom[1])+=math::Vec(math::dot(calc1,f),math::dot(calc2,f),math::dot(calc3,f));
      break;
    }
    case va_cog: // cog
    {
      assert(m_atom.size() > 0);
      {
	      for(unsigned int i=0; i<m_atom.size(); ++i){
	        force(m_atom[i]) += f / m_atom.size();
       	}
      	break;
      }
    }
    case va_com: // com
    {
      assert(m_atom.size() > 0);
      {
        double mass_com=0.0;
        for(unsigned int i=0; i<m_atom.size(); ++i){
            mass_com += topo.mass()(i);
        }
	        for(unsigned int i=0; i<m_atom.size(); ++i){
	          force(m_atom[i]) += f * topo.mass()(i) /  mass_com ;
	      }
	    break;
      }
    }
      
    default:
    {
      std::cerr <<"Type not implemented";
      assert(false);
      break;
    }
  }
}

void util::Virtual_Atom::force
(
 configuration::Configuration & conf,
 topology::Topology & topo,
 math::Vec const f
)const
{
  SPLIT_BOUNDARY(_force, conf.current().pos, topo, conf.current().box, f, conf.current().force);
}

void util::Virtual_Atom::force
(
 configuration::Configuration & conf,
 topology::Topology & topo,
 math::Vec const f,
 math::VArray & force
)const
{
  SPLIT_BOUNDARY(_force, conf.current().pos, topo , conf.current().box, f, force);
}<|MERGE_RESOLUTION|>--- conflicted
+++ resolved
@@ -390,8 +390,8 @@
       force(m_atom[1]) += math::Vec(math::dot(calc1,f),math::dot(calc2,f),math::dot(calc3,f));
       force(m_atom[2]) += math::Vec(math::dot(calc1,f),math::dot(calc2,f),math::dot(calc3,f));
       break;
-<<<<<<< HEAD
-      
+    }
+
     case 8: // TIP4P
       assert(m_atom.size()>2);
       periodicity.nearest_image(position(m_atom[1]), posi, posj);
@@ -427,10 +427,7 @@
       force(m_atom[1]) += math::Vec(math::dot(calc1,f),math::dot(calc2,f),math::dot(calc3,f));
       force(m_atom[2]) += math::Vec(math::dot(calc1,f),math::dot(calc2,f),math::dot(calc3,f));
       break;
-      
-=======
    }
->>>>>>> 12f10f5e
    case 4: // stereospecific CH2
    {
       assert(m_atom.size()>2);
