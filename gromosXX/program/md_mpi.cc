/**
 * @file md_mpi.cc
 * the main md program (MPI version)
 */
/**
 * @page programs Program Documentation
 *
 * @anchor md_mpi
 * @section md_mpi parallel molecular dynamics with MPI
 * @date 28.10.2008
 *
 * Program md_mpi is used to run parallel molecular dynamics simulations using 
 * MPI. In order to use this program one has to compile GROMOS with MPI 
 * support:
 * @verbatim
$ ../configure --enable-mpi CC=mpicc CXX=mpiCC
@endverbatim
 *
 * See @ref md for the documentation of the command line arguments
 */

#ifdef XXMPI
#include <mpi.h>
#endif
#include <math/fft.h>

#include <stdheader.h>
#include <numeric>

#include <algorithm/algorithm.h>
#include <topology/topology.h>
#include <simulation/simulation.h>
#include <configuration/configuration.h>

#include <algorithm/algorithm/algorithm_sequence.h>
#include <math/periodicity.h>
#include <algorithm/constraints/shake.h>
#include <algorithm/constraints/m_shake.h>
#include <algorithm/integration/monte_carlo.h>
#include <interaction/interaction.h>
#include <interaction/forcefield/forcefield.h>

#include <io/argument.h>
#include <util/parse_verbosity.h>
#include <util/usage.h>
#include <util/error.h>

#include <io/read_input.h>
#include <io/print_block.h>

#include <time.h>

#include <io/configuration/out_configuration.h>

int main(int argc, char *argv[]) {
#ifdef XXMPI

    const double start = util::now();

    util::Known knowns;
    knowns << "topo" << "conf" << "input" << "verb" << "pttopo"
            << "trc" << "fin" << "trv" << "trf" << "trs" << "tre" << "trg"
            << "bae" << "bag" << "posresspec" << "refpos" << "distrest" << "dihrest"
            << "jval" << "xray" << "sym" << "order" << "rdc" << "lud" << "led"
            << "anatrj" << "print" << "friction" << "qmmm" << "version" << "develop";


    std::string usage;
    util::get_usage(knowns, usage, argv[0]);
    usage += "#\n\n";

    // master or slave : that's the question
    MPI::Init(argc, argv);
    FFTW3(mpi_init());

    int rank, size;
    rank = MPI::COMM_WORLD.Get_rank();
    size = MPI::COMM_WORLD.Get_size();

    // create an output file (for the slaves)
    std::ostringstream oss;
    oss << "slave_" << rank << ".out";
    std::ofstream ofs(oss.str().c_str());

    bool quiet = false;
    std::ostream * os;
    if (rank == 0) {
        os = &std::cout;
    } else {
        os = &ofs;
        quiet = true;
    }


    io::Argument args;

    if (args.parse(argc, argv, knowns)) {
        if (rank == 0)
            std::cerr << usage << std::endl;
        FFTW3(mpi_cleanup());
        MPI::Finalize();
        return 1;
    }

    util::print_title(true, *os);
    if (args.count("version") >= 0) {
        MPI::Finalize();
        FFTW3(mpi_cleanup());
        return 0;
    }

    // parse the verbosity flag and set debug levels
    if (util::parse_verbosity(args)) {
        if (rank == 0) std::cerr << "could not parse verbosity argument" << std::endl;
        FFTW3(mpi_cleanup());
        MPI::Finalize();
        return 1;
    }

    // create the simulation classes
    topology::Topology topo;
    configuration::Configuration conf;
    simulation::Simulation sim;
    algorithm::Algorithm_Sequence md;

    /**
     *    SETTING UP MPI CONTROL
     */
    sim.mpi = true;
    //Build Attributes:
    ////GENERATE SIM SPECIFIC SIMULATION COMM
    MPI_Comm simulationCOMM;
<<<<<<< HEAD
    MPI_Comm_split(MPI_COMM_WORLD, sim.mpi_control.mpiColor, rank, &simulationCOMM);
=======
    MPI_Comm_split(MPI_COMM_WORLD, sim.mpiControl().mpiColor, rank, &simulationCOMM);
>>>>>>> df916d32
    MPI_Barrier(simulationCOMM);
    ////RANK and Size of thread in the simulationCOMM
    int simulation_rank, simulation_size;
    MPI_Comm_rank(simulationCOMM, &simulation_rank);
    MPI_Comm_size(simulationCOMM, &simulation_size);
    ////build up vector containing the replica_ids owned by thread
    std::vector<unsigned int> simulationOwnedThreads(size);
    std::iota(std::begin(simulationOwnedThreads), std::end(simulationOwnedThreads), 0);
    //Pass the information to MPI_control Struct
<<<<<<< HEAD
    sim.mpi_control.numberOfThreads = simulation_size;
    sim.mpi_control.threadID = simulation_rank;
    sim.mpi_control.simulationOwnedThreads = simulationOwnedThreads;
    sim.mpi_control.comm = simulationCOMM;

    //Control Output
    if (sim.mpi_control.threadID == sim.mpi_control.masterID) {
        std::cout << "MPI INFORMATION \n" <<
                "\tSimulation ID " << sim.mpi_control.simulationID << "\n" <<
                "\tSimulation Master Thread ID " << sim.mpi_control.masterID << "\n" <<
                "\tSimulation Total Num Threads " << sim.mpi_control.numberOfThreads << "\n" <<
                "\tSimulation All Thread IDS:  " << "\n\t\t";
        for (auto x : sim.mpi_control.simulationOwnedThreads) {
=======
    sim.mpiControl().numberOfThreads = simulation_size;
    sim.mpiControl().threadID = simulation_rank;
    sim.mpiControl().simulationOwnedThreads = simulationOwnedThreads;
    sim.mpiControl().comm = simulationCOMM;

    //Control Output
    if (sim.mpiControl().threadID == sim.mpiControl().masterID) {
        std::cout << "MPI INFORMATION \n" <<
                "\tSimulation ID " << sim.mpiControl().simulationID << "\n" <<
                "\tSimulation Master Thread ID " << sim.mpiControl().masterID << "\n" <<
                "\tSimulation Total Num Threads " << sim.mpiControl().numberOfThreads << "\n" <<
                "\tSimulation All Thread IDS:  " << "\n\t\t";
        for (auto x : sim.mpiControl().simulationOwnedThreads) {
>>>>>>> df916d32
            std::cout << x << "\t ";
        }
        std::cout << "\n";
    }
    std::cout.flush();
    MPI_Barrier(simulationCOMM);
<<<<<<< HEAD
    std::cout << "Simulation This Thread ID " << sim.mpi_control.threadID << "\n";
    std::cout.flush();
    MPI_Barrier(simulationCOMM);
    if (sim.mpi_control.threadID == sim.mpi_control.masterID) {
=======
    std::cout << "Simulation This Thread ID " << sim.mpiControl().threadID << "\n";
    std::cout.flush();
    MPI_Barrier(simulationCOMM);
    if (sim.mpiControl().threadID == sim.mpiControl().masterID) {
>>>>>>> df916d32
        std::cout << "END\n";
    }
    
    /**
     * READ in IMD file
     */
    if (io::read_input(args, topo, conf, sim, md, *os, quiet)) {
        io::messages.display(std::cout);
        std::cout << "\nErrors during initialization!\n" << std::endl;
        FFTW3(mpi_cleanup());
        MPI::Finalize();
        return 1;
    }


    // check for development 
    if (sim.param().develop.develop == true && args.count("develop") < 0) {
        io::messages.add(sim.param().develop.msg, io::message::develop);
    }

    // initialises all algorithms (and therefore also the forcefield)
    md.init(topo, conf, sim, *os, quiet);

    MPI_Barrier(simulationCOMM);
    std::cout << "DONE all the intialisaton fun "<<rank<<" \t  \t DONE.\n";
    std::cout.flush();
    MPI_Barrier(simulationCOMM);

    int error = 0;
<<<<<<< HEAD
    if (sim.mpi_control.threadID == sim.mpi_control.masterID) {
=======
    if (sim.mpiControl().threadID == sim.mpiControl().masterID) {
>>>>>>> df916d32

        std::cout << "MPI master node (of " << size << " nodes)" << std::endl;

        MPI_Barrier(simulationCOMM);
        std::cout << "Master "<<rank<<" \t START \t DONE.\n";
        std::cout.flush();
        MPI_Barrier(simulationCOMM);
        
        io::Out_Configuration traj(GROMOSXX "\n");
        traj.title(GROMOSXX "\n" + sim.param().title);

        // create output files...
        traj.init(args, sim.param());

        std::cout << "\nMESSAGES FROM INITIALIZATION\n";


        {
            int iom = io::messages.display(std::cout);
            if (iom >= io::message::error) {
                std::cout << "\nErrors during initialisation!\n" << std::endl;
                error = 1;
                std::cout << "Telling slaves to quit." << std::endl;
                MPI::COMM_WORLD.Bcast(&error, 1, MPI::INT, 0);
                FFTW3(mpi_cleanup());
<<<<<<< HEAD
                MPI_Comm_free(&sim.mpi_control.comm); //Clean up
=======
                MPI_Comm_free(&sim.mpiControl().comm); //Clean up
>>>>>>> df916d32
                MPI::Finalize();
                return 1;
            } else if (iom == io::message::develop) {
                std::cout << "\nUse @develop to run untested code.\n" << std::endl;
                error = 1;
                MPI::COMM_WORLD.Bcast(&error, 1, MPI::INT, 0);
                FFTW3(mpi_cleanup());
<<<<<<< HEAD
                MPI_Comm_free(&sim.mpi_control.comm); //Clean up
=======
                MPI_Comm_free(&sim.mpiControl().comm); //Clean up
>>>>>>> df916d32
                MPI::Finalize();
                return 1;
            }
        }

        // tell slaves there were no initialization errors
<<<<<<< HEAD
        MPI_Bcast(&error, 1, MPI::INT, sim.mpi_control.masterID, sim.mpi_control.comm);
=======
        MPI_Bcast(&error, 1, MPI::INT, sim.mpiControl().masterID, sim.mpiControl().comm);
>>>>>>> df916d32

        io::messages.clear();

        std::cout.precision(5);
        std::cout.setf(std::ios_base::fixed, std::ios_base::floatfield);

        std::cout << "\nenter the next level of molecular "
                << "dynamics simulations\n" << std::endl;


        int percent = 0;

        std::cout << "==================================================\n"
                << " MAIN MD LOOP\n"
                << "==================================================\n"
                << std::endl;
   
        MPI_Barrier(simulationCOMM);
        std::cout << "MASTER "<<rank<<" \t INIT \t DONE.\n";
        std::cout.flush();
        MPI_Barrier(simulationCOMM);

        const double init_time = util::now() - start;

        int next_step = 1;
   
        while (int(sim.steps()) < sim.param().step.number_of_steps) {
            traj.write(conf, topo, sim, io::reduced);
            // run a stepi
            MPI_Barrier(simulationCOMM);
            std::cout.flush();
            std::cout << "Master "<<rank<<" \t START MD \t DONE.\n";
            std::cout.flush();
            md.printSequence();
            MPI_Barrier(simulationCOMM);
             
            if ((error = md.run(topo, conf, sim))) {
                if ((error == E_MINIMUM_REACHED) || (error == E_MINIMUM_NOT_REACHED)) {
                    conf.old().energies.calculate_totals();


                    // write final coordinates and then do shake once more
                    // because the slaves will and otherwise get stuck
                    std::cout << "writing final configuration" << std::endl;
                    traj.write(conf, topo, sim, io::final);
                    traj.print_final(topo, conf, sim);

                    bool do_shake = sim.param().system.nsm &&
                            sim.param().constraint.solvent.algorithm == simulation::constr_shake
                            && !sim.param().analyze.no_constraints;

                    algorithm::Shake * shake =
                            dynamic_cast<algorithm::Shake *> (md.algorithm("Shake"));
                    if (do_shake && shake == NULL) {
                        std::cerr << "MPI master: could not get Shake algorithm from MD sequence."
                                << "\n\t(internal error)"
                                << std::endl;
<<<<<<< HEAD
                        MPI_Comm_free(&sim.mpi_control.comm); //Clean up
=======
                        MPI_Comm_free(&sim.mpiControl().comm); //Clean up
>>>>>>> df916d32
                        MPI::Finalize();
                        return 1;
                    }
                    if (do_shake && (error = shake->apply(topo, conf, sim)) != 0) {
                        std::cout << "MPI master " << rank
                                << ": error in Shake algorithm after energy minimum reached?!\n" << std::endl;
                    }

                    // signal that energy minimum is reached: exit, but without error message
                    next_step = 2;
<<<<<<< HEAD
                    MPI_Bcast(&next_step, 1, MPI::INT, sim.mpi_control.masterID, sim.mpi_control.comm);
=======
                    MPI_Bcast(&next_step, 1, MPI::INT, sim.mpiControl().masterID, sim.mpiControl().comm);
>>>>>>> df916d32
                    error = 0; // clear error condition
                    break;
                }
		
                std::cout << "\nError during MD run!\n" << std::endl;
                // send error status to slaves
                next_step = 0;
                std::cout << "Telling slaves to quit." << std::endl;
<<<<<<< HEAD
                MPI_Bcast(&next_step, 1, MPI::INT, sim.mpi_control.masterID, sim.mpi_control.comm);
=======
                MPI_Bcast(&next_step, 1, MPI::INT, sim.mpiControl().masterID, sim.mpiControl().comm);
>>>>>>> df916d32

                // try to save the final structures...
                break;
            }
            std::cout << "We shall move on to the nexst step my friends!\n";
            // tell the slaves to continue
<<<<<<< HEAD
            MPI_Bcast(&next_step, 1, MPI::INT, sim.mpi_control.masterID, sim.mpi_control.comm);
=======
            MPI_Bcast(&next_step, 1, MPI::INT, sim.mpiControl().masterID, sim.mpiControl().comm);
>>>>>>> df916d32
            traj.print(topo, conf, sim);

            sim.steps() = sim.steps() + sim.param().analyze.stride;
            sim.time() = sim.param().step.t0 + sim.steps() * sim.time_step_size();
            if ((sim.param().step.number_of_steps / 10 > 0) &&
                    (sim.steps() % (sim.param().step.number_of_steps / 10) == 0)) {
                percent = int(sim.steps())*10 / sim.param().step.number_of_steps;
                const double spent = util::now() - start;
                const int hh = int(spent / 3600);
                const int mm = int((spent - hh * 3600) / 60);
                const int ss = int(spent - hh * 3600 - mm * 60);

                std::cerr << "MD:       " << std::setw(4) << percent * 10 << "% done..." << std::endl;
                std::cout << "MD:       " << std::setw(4) << percent * 10 << "% done..." << std::endl;
                std::cerr << "MD: spent " << hh << ":" << mm << ":" << ss << std::endl;
                std::cout << "MD: spent " << hh << ":" << mm << ":" << ss << std::endl;

                const double eta_spent = spent / sim.steps() * sim.param().step.number_of_steps - spent;
                const int eta_hh = int(eta_spent / 3600);
                const int eta_mm = int((eta_spent - eta_hh * 3600) / 60);
                const int eta_ss = int(eta_spent - eta_hh * 3600 - eta_mm * 60);

                std::cerr << "MD: ETA   " << eta_hh << ":" << eta_mm << ":" << eta_ss << std::endl;
                std::cout << "MD: ETA   " << eta_hh << ":" << eta_mm << ":" << eta_ss << std::endl;
            }
            
            //TODO: REMOVE!
            MPI_Barrier(simulationCOMM);
            std::cout << "Master "<<rank<<" \t DONE STEP \t DONE.\n";
            std::cout.flush();
            MPI_Barrier(simulationCOMM);
        }

        // if next_step==2, we are at an energy minimum and wrote the coordinates already
        if (next_step != 2) {
            std::cout << "writing final configuration" << std::endl;
            traj.write(conf, topo, sim, io::final);
            traj.print_final(topo, conf, sim);
        }

        std::cout << "\nMESSAGES FROM SIMULATION\n";
        io::message::severity_enum err_msg = io::messages.display(std::cout);

        std::cout << "\n\n";

        md.print_timing(std::cout);

        std::cout << "Overall time used:\t" << util::now() - start << "\n"
                << "(initialization took " << init_time << ")\n\n";

        const time_t time_now = time_t(util::now());
        std::cout << ctime(&time_now) << "\n\n";

        if (error) {
            std::cout << "\nErrors encountered during run - check above!\n" << std::endl;
            // to make sure all slaves are stopped as well just abort here--MariaP 20/5/2016
            MPI_Abort(MPI_COMM_WORLD, error);
        } else if (err_msg > io::message::notice) {
            std::cout << "\n" GROMOSXX " finished. "
                    << "Check the messages for possible problems during the run."
                    << std::endl;
        } else {
            std::cout << "\n" GROMOSXX " finished successfully\n" << std::endl;
        }
    }
        ////////////////////////////////////////////////////////////////////////////////
        // MPI Slave
        ////////////////////////////////////////////////////////////////////////////////

    else {
        (*os) << "MPI slave " << rank << " of " << size << std::endl;
        
        MPI_Barrier(simulationCOMM);
        std::cout << "SLAVE "<<rank<<" \t START \t DONE.\n";
        std::cout.flush();
        MPI_Barrier(simulationCOMM);
        
<<<<<<< HEAD
        MPI_Bcast(&error, 1, MPI::INT, sim.mpi_control.masterID, sim.mpi_control.comm);
=======
        MPI_Bcast(&error, 1, MPI::INT, sim.mpiControl().masterID, sim.mpiControl().comm);
>>>>>>> df916d32

        if (error) {
            (*os) << "There was an error in the master. Check output file for details." << std::endl
                    << "Exiting ." << std::endl;
        } else {
            // check whether we have nonbonded interactions
            bool do_nonbonded = (sim.param().force.nonbonded_crf ||
                    sim.param().force.nonbonded_vdw);

            // let's get the forcefield
            interaction::Forcefield * ff =
                    dynamic_cast<interaction::Forcefield *> (md.algorithm("Forcefield"));

            if (do_nonbonded && ff == NULL) {
                std::cerr << "MPI slave: could not access forcefield\n\t(internal error)" << std::endl;
<<<<<<< HEAD
                MPI_Comm_free(&sim.mpi_control.comm); //Clean up
=======
                MPI_Comm_free(&sim.mpiControl().comm); //Clean up
>>>>>>> df916d32
                MPI::Finalize();
                return 1;
            }

            interaction::Interaction * nb = ff->interaction("NonBonded");
            if (do_nonbonded && nb == NULL) {
                std::cerr << "MPI slave: could not get NonBonded interactions from forcefield"
                        << "\n\t(internal error)"
                        << std::endl;
<<<<<<< HEAD
                MPI_Comm_free(&sim.mpi_control.comm); //Clean up
=======
                MPI_Comm_free(&sim.mpiControl().comm); //Clean up
>>>>>>> df916d32
                MPI::Finalize();
                return 1;
            }

            // get shake and check whether we do it for solvent
            bool do_shake = ((sim.param().system.npm && sim.param().constraint.solute.algorithm == simulation::constr_shake) ||
                    (sim.param().constraint.solvent.algorithm == simulation::constr_shake && sim.param().system.nsm))
                    && !sim.param().analyze.no_constraints;

            // for stochastic dynamics simulation we need to call SHAKE twice
            bool do_shake_twice = sim.param().stochastic.sd && !sim.param().analyze.no_constraints;

            algorithm::Shake * shake =
                    dynamic_cast<algorithm::Shake *> (md.algorithm("Shake"));
            if (do_shake && shake == NULL) {
                std::cerr << "MPI slave: could not get Shake algorithm from MD sequence."
                        << "\n\t(internal error)"
                        << std::endl;
<<<<<<< HEAD
                MPI_Comm_free(&sim.mpi_control.comm); //Clean up
=======
                MPI_Comm_free(&sim.mpiControl().comm); //Clean up
>>>>>>> df916d32
                MPI::Finalize();
                return 1;
            }

            // get m_shake and check whether we do it for solvent
            bool do_m_shake = sim.param().system.nsm &&
                    sim.param().constraint.solvent.algorithm == simulation::constr_m_shake;

            algorithm::M_Shake * m_shake =
                    dynamic_cast<algorithm::M_Shake *> (md.algorithm("M_Shake"));
            if (do_m_shake && m_shake == NULL) {
                std::cerr << "MPI slave: could not get M_Shake algorithm from MD sequence."
                        << "\n\t(internal error)"
                        << std::endl;
<<<<<<< HEAD
                MPI_Comm_free(&sim.mpi_control.comm); //Clean up
=======
                MPI_Comm_free(&sim.mpiControl().comm); //Clean up
>>>>>>> df916d32
                MPI::Finalize();
                return 1;
            }

            // get chemical monte carlo
            bool do_cmc = sim.param().montecarlo.mc;

            algorithm::Monte_Carlo * monte_carlo =
                    dynamic_cast<algorithm::Monte_Carlo *> (md.algorithm("MonteCarlo"));
            if (do_cmc && monte_carlo == NULL) {
                std::cerr << "MPI slave: could not get Monte Carlo algorithm from MD sequence."
                        << "\n\t(internal error)"
                        << std::endl;
<<<<<<< HEAD
                MPI_Comm_free(&sim.mpi_control.comm); //Clean up
=======
                MPI_Comm_free(&sim.mpiControl().comm); //Clean up
>>>>>>> df916d32
                MPI::Finalize();
                return 1;
            }

            /*    bool test_fail = true;
                if (test_fail) {
                       std::cerr << "MPI slave: test fail."
                          << "\n\t(internal error)"
                          << std:: endl;
                  MPI::Finalize();
                  return 1;

                } 
             */

            MPI_Barrier(simulationCOMM);
            std::cout << "SLAVE "<<rank<<" \t INIT \t DONE.\n";
            std::cout.flush();
            MPI_Barrier(simulationCOMM);
        
            //////////////////////////////////////////////////////////////////////////////////////////////////////
            // run the simulation
            //////////////////////////////////////////////////////////////////////////////////////////////////////
            const double init_time = util::now() - start;
            int next_step = 0;

            while (int(sim.steps()) < sim.param().step.number_of_steps) {
                // run a step
                MPI_Barrier(simulationCOMM);
                std::cout.flush();
                std::cout << "Slave "<<rank<<" \t START MD \t DONE.\n";
                std::cout.flush();
                MPI_Barrier(simulationCOMM);

                std::cout << "SLAVE "<<rank<<" \t NB \t START.\n";
                if (do_nonbonded && (error = nb->calculate_interactions(topo, conf, sim)) != 0) {
                    std::cout << "MPI slave " << rank << ": error in nonbonded calculation!\n" << std::endl;
                }
                std::cout << "SLAVE "<<rank<<" \t NB \t DONE.\n";

                std::cout << "SLAVE "<<rank<<" \t MC \t START.\n";
                if (do_cmc && (error = monte_carlo->apply(topo, conf, sim)) != 0) {
                    std::cout << "MPI slave " << rank << ": error in Monte Carlo algorithm!\n"
                            << std::endl;
                }
                std::cout << "SLAVE "<<rank<<" \t MC \t DONE.\n";

                std::cout << "SLAVE "<<rank<<" \t SHAKE \t START.\n";
                if (do_shake && (error = shake->apply(topo, conf, sim)) != 0) {
                    std::cout << "MPI slave " << rank << ": error in Shake algorithm!\n" << std::endl;
                }

                // if stochastic dynamics simulation, then expect second call to SHAKE
                if (do_shake && do_shake_twice && (error = shake->apply(topo, conf, sim)) != 0) {
                    std::cout << "MPI slave " << rank << ": error in Shake algorithm on second call!\n" << std::endl;
                }

                if (do_m_shake && (error = m_shake->apply(topo, conf, sim)) != 0) {
                    std::cout << "MPI slave " << rank << ": error in M-Shake algorithm!\n" << std::endl;
                }
                std::cout << "SLAVE "<<rank<<" \t SHAKE \t DONE.\n";


<<<<<<< HEAD
                MPI_Bcast(&next_step, 1, MPI::INT, sim.mpi_control.masterID, sim.mpi_control.comm);
=======
                MPI_Bcast(&next_step, 1, MPI::INT, sim.mpiControl().masterID, sim.mpiControl().comm);
>>>>>>> df916d32

                if (next_step == 2) {
                    (*os) << "Message from master: Steepest descent: minimum reached." << std::endl;
                    error = 0;
                    break;
                } else if (!next_step) {
                    (*os) << "There was an error in the master. Check output file for details."
                            << "Exiting from MD main loop." << std::endl;
                    error = 1;
                    break;
                }

                sim.steps() = sim.steps() + sim.param().analyze.stride;
                sim.time() = sim.param().step.t0 + sim.steps() * sim.time_step_size();
                
                //TODO: REMOVE!
                MPI_Barrier(simulationCOMM);
                std::cout << "SLAVE "<<rank<<" \t DONE STEP \t DONE.\n";
                std::cout.flush();
                MPI_Barrier(simulationCOMM);
            }

            (*os) << "\nMESSAGES FROM SIMULATION\n";
            io::message::severity_enum err_msg = io::messages.display(*os);

            (*os) << "\n\n";

            md.print_timing(*os);

            (*os) << "Overall time used:\t" << util::now() - start << "\n"
                    << "(initialization took " << init_time << ")\n\n";

            const time_t time_now = time_t(util::now());
            (*os) << ctime(&time_now) << "\n\n";

            if (error)
                (*os) << "\nErrors encountered during run - check above!\n" << std::endl;
            else if (err_msg > io::message::notice) {
                (*os) << "\n" GROMOSXX " MPI slave " << rank << " finished. "
                        << "Check the messages for possible problems during the run."
                        << std::endl;
            } else {
                (*os) << "\n" GROMOSXX " MPI slave " << rank << " finished successfully\n" << std::endl;
            }
        }
    } // end of slave

    os = NULL;

    ofs.flush();
    ofs.close();

    // and exit...
    FFTW3(mpi_cleanup());

<<<<<<< HEAD
    MPI_Comm_free(&sim.mpi_control.comm); //Clean up
=======
    MPI_Comm_free(&sim.mpiControl().comm); //Clean up
>>>>>>> df916d32
    MPI::Finalize();
    return error;

#else
    std::cout << argv[0] << " needs MPI to run\n\tuse --enable-mpi at configure and appropriate compilers\n" << std::endl;
    return 1;
#endif

}<|MERGE_RESOLUTION|>--- conflicted
+++ resolved
@@ -130,11 +130,7 @@
     //Build Attributes:
     ////GENERATE SIM SPECIFIC SIMULATION COMM
     MPI_Comm simulationCOMM;
-<<<<<<< HEAD
-    MPI_Comm_split(MPI_COMM_WORLD, sim.mpi_control.mpiColor, rank, &simulationCOMM);
-=======
     MPI_Comm_split(MPI_COMM_WORLD, sim.mpiControl().mpiColor, rank, &simulationCOMM);
->>>>>>> df916d32
     MPI_Barrier(simulationCOMM);
     ////RANK and Size of thread in the simulationCOMM
     int simulation_rank, simulation_size;
@@ -144,21 +140,6 @@
     std::vector<unsigned int> simulationOwnedThreads(size);
     std::iota(std::begin(simulationOwnedThreads), std::end(simulationOwnedThreads), 0);
     //Pass the information to MPI_control Struct
-<<<<<<< HEAD
-    sim.mpi_control.numberOfThreads = simulation_size;
-    sim.mpi_control.threadID = simulation_rank;
-    sim.mpi_control.simulationOwnedThreads = simulationOwnedThreads;
-    sim.mpi_control.comm = simulationCOMM;
-
-    //Control Output
-    if (sim.mpi_control.threadID == sim.mpi_control.masterID) {
-        std::cout << "MPI INFORMATION \n" <<
-                "\tSimulation ID " << sim.mpi_control.simulationID << "\n" <<
-                "\tSimulation Master Thread ID " << sim.mpi_control.masterID << "\n" <<
-                "\tSimulation Total Num Threads " << sim.mpi_control.numberOfThreads << "\n" <<
-                "\tSimulation All Thread IDS:  " << "\n\t\t";
-        for (auto x : sim.mpi_control.simulationOwnedThreads) {
-=======
     sim.mpiControl().numberOfThreads = simulation_size;
     sim.mpiControl().threadID = simulation_rank;
     sim.mpiControl().simulationOwnedThreads = simulationOwnedThreads;
@@ -172,24 +153,16 @@
                 "\tSimulation Total Num Threads " << sim.mpiControl().numberOfThreads << "\n" <<
                 "\tSimulation All Thread IDS:  " << "\n\t\t";
         for (auto x : sim.mpiControl().simulationOwnedThreads) {
->>>>>>> df916d32
             std::cout << x << "\t ";
         }
         std::cout << "\n";
     }
     std::cout.flush();
     MPI_Barrier(simulationCOMM);
-<<<<<<< HEAD
-    std::cout << "Simulation This Thread ID " << sim.mpi_control.threadID << "\n";
-    std::cout.flush();
-    MPI_Barrier(simulationCOMM);
-    if (sim.mpi_control.threadID == sim.mpi_control.masterID) {
-=======
     std::cout << "Simulation This Thread ID " << sim.mpiControl().threadID << "\n";
     std::cout.flush();
     MPI_Barrier(simulationCOMM);
     if (sim.mpiControl().threadID == sim.mpiControl().masterID) {
->>>>>>> df916d32
         std::cout << "END\n";
     }
     
@@ -219,11 +192,7 @@
     MPI_Barrier(simulationCOMM);
 
     int error = 0;
-<<<<<<< HEAD
-    if (sim.mpi_control.threadID == sim.mpi_control.masterID) {
-=======
     if (sim.mpiControl().threadID == sim.mpiControl().masterID) {
->>>>>>> df916d32
 
         std::cout << "MPI master node (of " << size << " nodes)" << std::endl;
 
@@ -249,11 +218,7 @@
                 std::cout << "Telling slaves to quit." << std::endl;
                 MPI::COMM_WORLD.Bcast(&error, 1, MPI::INT, 0);
                 FFTW3(mpi_cleanup());
-<<<<<<< HEAD
-                MPI_Comm_free(&sim.mpi_control.comm); //Clean up
-=======
                 MPI_Comm_free(&sim.mpiControl().comm); //Clean up
->>>>>>> df916d32
                 MPI::Finalize();
                 return 1;
             } else if (iom == io::message::develop) {
@@ -261,22 +226,14 @@
                 error = 1;
                 MPI::COMM_WORLD.Bcast(&error, 1, MPI::INT, 0);
                 FFTW3(mpi_cleanup());
-<<<<<<< HEAD
-                MPI_Comm_free(&sim.mpi_control.comm); //Clean up
-=======
                 MPI_Comm_free(&sim.mpiControl().comm); //Clean up
->>>>>>> df916d32
                 MPI::Finalize();
                 return 1;
             }
         }
 
         // tell slaves there were no initialization errors
-<<<<<<< HEAD
-        MPI_Bcast(&error, 1, MPI::INT, sim.mpi_control.masterID, sim.mpi_control.comm);
-=======
         MPI_Bcast(&error, 1, MPI::INT, sim.mpiControl().masterID, sim.mpiControl().comm);
->>>>>>> df916d32
 
         io::messages.clear();
 
@@ -334,11 +291,7 @@
                         std::cerr << "MPI master: could not get Shake algorithm from MD sequence."
                                 << "\n\t(internal error)"
                                 << std::endl;
-<<<<<<< HEAD
-                        MPI_Comm_free(&sim.mpi_control.comm); //Clean up
-=======
                         MPI_Comm_free(&sim.mpiControl().comm); //Clean up
->>>>>>> df916d32
                         MPI::Finalize();
                         return 1;
                     }
@@ -349,11 +302,7 @@
 
                     // signal that energy minimum is reached: exit, but without error message
                     next_step = 2;
-<<<<<<< HEAD
-                    MPI_Bcast(&next_step, 1, MPI::INT, sim.mpi_control.masterID, sim.mpi_control.comm);
-=======
                     MPI_Bcast(&next_step, 1, MPI::INT, sim.mpiControl().masterID, sim.mpiControl().comm);
->>>>>>> df916d32
                     error = 0; // clear error condition
                     break;
                 }
@@ -362,22 +311,14 @@
                 // send error status to slaves
                 next_step = 0;
                 std::cout << "Telling slaves to quit." << std::endl;
-<<<<<<< HEAD
-                MPI_Bcast(&next_step, 1, MPI::INT, sim.mpi_control.masterID, sim.mpi_control.comm);
-=======
                 MPI_Bcast(&next_step, 1, MPI::INT, sim.mpiControl().masterID, sim.mpiControl().comm);
->>>>>>> df916d32
 
                 // try to save the final structures...
                 break;
             }
             std::cout << "We shall move on to the nexst step my friends!\n";
             // tell the slaves to continue
-<<<<<<< HEAD
-            MPI_Bcast(&next_step, 1, MPI::INT, sim.mpi_control.masterID, sim.mpi_control.comm);
-=======
             MPI_Bcast(&next_step, 1, MPI::INT, sim.mpiControl().masterID, sim.mpiControl().comm);
->>>>>>> df916d32
             traj.print(topo, conf, sim);
 
             sim.steps() = sim.steps() + sim.param().analyze.stride;
@@ -455,11 +396,7 @@
         std::cout.flush();
         MPI_Barrier(simulationCOMM);
         
-<<<<<<< HEAD
-        MPI_Bcast(&error, 1, MPI::INT, sim.mpi_control.masterID, sim.mpi_control.comm);
-=======
         MPI_Bcast(&error, 1, MPI::INT, sim.mpiControl().masterID, sim.mpiControl().comm);
->>>>>>> df916d32
 
         if (error) {
             (*os) << "There was an error in the master. Check output file for details." << std::endl
@@ -475,11 +412,7 @@
 
             if (do_nonbonded && ff == NULL) {
                 std::cerr << "MPI slave: could not access forcefield\n\t(internal error)" << std::endl;
-<<<<<<< HEAD
-                MPI_Comm_free(&sim.mpi_control.comm); //Clean up
-=======
                 MPI_Comm_free(&sim.mpiControl().comm); //Clean up
->>>>>>> df916d32
                 MPI::Finalize();
                 return 1;
             }
@@ -489,11 +422,7 @@
                 std::cerr << "MPI slave: could not get NonBonded interactions from forcefield"
                         << "\n\t(internal error)"
                         << std::endl;
-<<<<<<< HEAD
-                MPI_Comm_free(&sim.mpi_control.comm); //Clean up
-=======
                 MPI_Comm_free(&sim.mpiControl().comm); //Clean up
->>>>>>> df916d32
                 MPI::Finalize();
                 return 1;
             }
@@ -512,11 +441,7 @@
                 std::cerr << "MPI slave: could not get Shake algorithm from MD sequence."
                         << "\n\t(internal error)"
                         << std::endl;
-<<<<<<< HEAD
-                MPI_Comm_free(&sim.mpi_control.comm); //Clean up
-=======
                 MPI_Comm_free(&sim.mpiControl().comm); //Clean up
->>>>>>> df916d32
                 MPI::Finalize();
                 return 1;
             }
@@ -531,11 +456,7 @@
                 std::cerr << "MPI slave: could not get M_Shake algorithm from MD sequence."
                         << "\n\t(internal error)"
                         << std::endl;
-<<<<<<< HEAD
-                MPI_Comm_free(&sim.mpi_control.comm); //Clean up
-=======
                 MPI_Comm_free(&sim.mpiControl().comm); //Clean up
->>>>>>> df916d32
                 MPI::Finalize();
                 return 1;
             }
@@ -549,11 +470,7 @@
                 std::cerr << "MPI slave: could not get Monte Carlo algorithm from MD sequence."
                         << "\n\t(internal error)"
                         << std::endl;
-<<<<<<< HEAD
-                MPI_Comm_free(&sim.mpi_control.comm); //Clean up
-=======
                 MPI_Comm_free(&sim.mpiControl().comm); //Clean up
->>>>>>> df916d32
                 MPI::Finalize();
                 return 1;
             }
@@ -617,11 +534,7 @@
                 std::cout << "SLAVE "<<rank<<" \t SHAKE \t DONE.\n";
 
 
-<<<<<<< HEAD
-                MPI_Bcast(&next_step, 1, MPI::INT, sim.mpi_control.masterID, sim.mpi_control.comm);
-=======
                 MPI_Bcast(&next_step, 1, MPI::INT, sim.mpiControl().masterID, sim.mpiControl().comm);
->>>>>>> df916d32
 
                 if (next_step == 2) {
                     (*os) << "Message from master: Steepest descent: minimum reached." << std::endl;
@@ -677,11 +590,7 @@
     // and exit...
     FFTW3(mpi_cleanup());
 
-<<<<<<< HEAD
-    MPI_Comm_free(&sim.mpi_control.comm); //Clean up
-=======
     MPI_Comm_free(&sim.mpiControl().comm); //Clean up
->>>>>>> df916d32
     MPI::Finalize();
     return error;
 
