/**
 * @file repex_mpi.cc
 * the main md program for replica exchange simulations using the message passing interface
 */
/**
 * @page programs Program Documentation
 *
 * @anchor repex_mpi
 * @section repex_mpi replica exchange
 * @date 20.08.2019
 *
 * Program repex_mpi is used to run replica exchange simulations.
 *
 * See @ref md for the documentation of the command line arguments.
 * Addition command line arguments are:
 * <table border=0 cellpadding=0>
 * <tr><td> \@repdat</td><td>&lt;name of the replica exchange data file&gt; </td><td style="color:#088A08">in</td></tr>
 * <tr><td> \@repout</td><td>&lt;name of the replica exchange output files&gt; </td><td style="color:#088A08">in</td></tr>
 * </table>
 */
#include <stdheader.h>
#include <algorithm/algorithm.h>
#include <topology/topology.h>
#include <simulation/simulation.h>
#include <configuration/configuration.h>

#include <algorithm/algorithm/algorithm_sequence.h>
#include <interaction/interaction.h>
#include <interaction/forcefield/forcefield.h>

#include <io/argument.h>
#include <util/parse_verbosity.h>
#include <util/usage.h>
#include <util/error.h>

#include <io/read_input.h>
#include <io/parameter/check_parameter.h>
#include <simulation/parameter.h>

#include <io/print_block.h>

#include <thread>
#include <time.h>
#include <unistd.h>

#include <io/configuration/out_configuration.h>
#include <math/gmath.h>


#ifdef XXMPI
#include <mpi.h>
#endif

#include <util/replicaExchange/replica_mpi_tools.h>
#include <util/replicaExchange/replica/replica.h>

#include <util/replicaExchange/replica_exchangers/2D_T_lambda_REPEX/replica_exchange_master.h>
#include <util/replicaExchange/replica_exchangers/2D_T_lambda_REPEX/replica_exchange_slave.h>
#include <util/replicaExchange/replica_exchangers/1D_S_RE_EDS/replica_exchange_master_eds.h>
#include <util/replicaExchange/replica_exchangers/1D_S_RE_EDS/replica_exchange_slave_eds.h>

#include <util/replicaExchange/repex_mpi.h>
#include <util/replicaExchange/replica_mpi_tools.h>

//Debug Instructions
#undef MODULE
#undef SUBMODULE
#define MODULE util
#define SUBMODULE replica_exchange


int main(int argc, char *argv[]) {
#ifdef XXMPI
    //initializing MPI
    MPI_Init(&argc, &argv);
    const double start = MPI_Wtime();
    
    int ttotalNumberOfThreads;
    int tglobalThreadID;

    MPI_Comm_size(MPI_COMM_WORLD, &ttotalNumberOfThreads);
    MPI_Comm_rank(MPI_COMM_WORLD, &tglobalThreadID);
    
    unsigned int totalNumberOfThreads = ttotalNumberOfThreads;
    unsigned int globalThreadID = tglobalThreadID;
    
    if (globalThreadID == 0) {
        std::string msg("\n==================================================\n\tGROMOS Replica Exchange:\n==================================================\n");
        std::cout << msg;
        std::cerr << msg;
    }

    // reading arguments
    util::Known knowns;
    knowns << "topo" << "conf" << "input" << "verb" << "pttopo"
            << "trc" << "fin" << "trv" << "trf" << "trs" << "tre" << "trg"
            << "bae" << "bag" << "posresspec" << "refpos" << "distrest" << "dihrest"
            << "jval" << "rdc" << "xray" << "lud" << "led" << "print" << "friction" // << "anatrj"
            << "version" << "repdat" << "repout";

    std::string usage;
    util::get_usage(knowns, usage, argv[0]);
    usage += "#\n\n";
    
    // Parse command line arguments
    io::Argument args;
    try {
        if (args.parse(argc, argv, knowns)) {
            std::cerr << usage << std::endl;
            MPI_Finalize();
            return 1;
        }

        if (args.count("version") >= 0) {
            MPI_Finalize();
            return 0;
        }

        // parse the verbosity flag and set debug levels
        if (util::parse_verbosity(args)) {
            std::cerr << "could not parse verbosity argument" << std::endl;
            MPI_Finalize();
            return 1;
        }
    } catch (const std::exception &e) {
        std::cerr << "\n\t########################################################\n"
                << "\n\t\t Exception was thrown in Commandline Parsing!\n"
                << "\n\t########################################################\n";
        std::string msg = "ERROR!\n Uh OH! Caught an Exception in initial Args parse!\n\n";
        std::cout << msg << e.what() << std::endl;
        std::cerr << msg << e.what() << std::endl;
        MPI_Finalize();
        MPI_Abort(MPI_COMM_WORLD, E_USAGE);
        return -1;
    } catch (...) {
        std::cerr << "\n\t########################################################\n"
                << "\n\t\t Exception was thrown in Commandline Parsing!\n"
                << "\n\t########################################################\n";
        std::string msg = "ERROR!\n Uh OH! Caught an non standard Exception in initial Args parse!!\n Hit the developers!\n\n";
        std::cout << msg << std::endl;
        std::cerr << msg << std::endl;
        MPI_Finalize();
        return -1;
    }
    MPI_DEBUG(1, "RANK: "<<globalThreadID<<" totalRankNum: "<< totalNumberOfThreads<<": hello world!\n");

    /**
     * GLOBAL SETTING VARIABLES
     */

    bool reedsSim;    
    unsigned int equil_runs;
    unsigned int sim_runs;
    unsigned int total_runs;
    unsigned int numAtoms;
    unsigned int numReplicas;
    unsigned int numEDSstates;
    unsigned int cont;

    //simulation dependend MPI Vars
    unsigned  simulationID; //MPI thread belongs to replica Simulation:
    unsigned int threadsPerReplicaSimulation; //remove this param - also from exchangers
    unsigned int simulationTrheadID;
    
    std::map<unsigned int, unsigned int> thread_id_replica_map; // where is which replica
    std::vector<std::vector<unsigned int> > replica_owned_threads; // set IDs for each replica
    
    
    try {
        {
            topology::Topology topo;
            configuration::Configuration conf;
            algorithm::Algorithm_Sequence md;
            simulation::Simulation sim;

            // read in parameters
            bool quiet = true;
            if (globalThreadID == 0) {
                quiet = true;
            }

            if (io::read_parameter(args, sim, std::cout, true)) {
                if (globalThreadID == 0) {
                    std::cerr << "\n\t########################################################\n"
                            << "\n\t\tErrors during read Parameters reading!\n"
                            << "\n\t########################################################\n";
                    io::messages.display(std::cout);
                    io::messages.display(std::cerr);
                }
                MPI_Finalize();
                return 1;
            }
                        
            //set global parameters
            cont = sim.param().replica.cont;
            equil_runs = sim.param().replica.equilibrate;
            sim_runs = sim.param().replica.trials;
            total_runs = sim.param().replica.trials + equil_runs;
            numAtoms = topo.num_atoms();
            reedsSim = sim.param().reeds.reeds;
            
            if (reedsSim) {
                numReplicas = sim.param().reeds.num_l;
                numEDSstates = sim.param().reeds.eds_para[0].numstates;
            } else {
                numReplicas = sim.param().replica.num_T * sim.param().replica.num_l;
                numEDSstates = 0;
            }
            
            //MPI THREAD SIMULATION SPLITTING
            //needed to be calculated here
            //repIDs every node gets one element of that vector
            replica_owned_threads.resize(numReplicas);

            // counts through every replica and assigns it to respective node
            // starts at beginning if numReplicas > size
            // could be optimized by putting neighboring replicas on same node; less communication...
            //MPI THREAD SPLITING ONTO Simulation - REPLICAS
            threadsPerReplicaSimulation = totalNumberOfThreads / numReplicas;
            unsigned int leftOverThreads = totalNumberOfThreads % numReplicas;
            
            unsigned int threadID =0;
            int replica_offset = 0;
            for (unsigned int replicaSimulationID = 0; replicaSimulationID < numReplicas; replicaSimulationID++) {

                for (unsigned int replicaSimulationSubThread = 0; replicaSimulationSubThread < threadsPerReplicaSimulation; replicaSimulationSubThread++) {

                    threadID = replicaSimulationSubThread + replicaSimulationID*threadsPerReplicaSimulation+replica_offset;
                    thread_id_replica_map.insert(std::pair<unsigned int, unsigned int>(threadID, replicaSimulationID));
                    replica_owned_threads[replicaSimulationID].push_back(threadID);

                }
                if(leftOverThreads>0 and replicaSimulationID < leftOverThreads){    //left over threads are evenly distirbuted.

                    threadID = threadsPerReplicaSimulation + replicaSimulationID*totalNumberOfThreads+replica_offset;
                    thread_id_replica_map.insert(std::pair<unsigned int, unsigned int>(threadID, replicaSimulationID));
                    replica_owned_threads[replicaSimulationID].push_back(threadID);
                    replica_offset++;

                }    
            }            
            
            simulationID = thread_id_replica_map[globalThreadID];
            
            int counter = 0;
            for(unsigned int x : replica_owned_threads[simulationID]){
                if(x==globalThreadID){
                    simulationTrheadID = counter;
                    break;
                }
                counter++;
            } 
            
            //ERROR HANDLING FOR MPI
            if (replica_owned_threads.size() > totalNumberOfThreads) {
                if (globalThreadID == 0) {
                    std::cerr << "\n\t########################################################\n"
                            << "\n\t\tError:  Not enough MPI Threads assigned. Please assign at least n = Number of Replica Threads!\n"
                            << "\n\t########################################################\n";
                    io::messages.display(std::cout);
                    io::messages.display(std::cerr);
                }
                MPI_Finalize();
                return 1;
            }

            // read in the rest
            if (io::read_input_repex(args, topo, conf, sim, md, simulationID, globalThreadID, std::cout, quiet)) {
                if (globalThreadID == 0) {
                    std::cerr << "\n\t########################################################\n"
                            << "\n\t\tErrors during initial Parameter reading!\n"
                            << "\n\t########################################################\n";
                    io::messages.display(std::cout);
                    io::messages.display(std::cerr);
                    MPI_Abort(MPI_COMM_WORLD, E_USAGE);
                }
                MPI_Finalize();
                return 1;
            }
            MPI_DEBUG(2, "RANK: "<<globalThreadID<<" done with repex_in\n");    //TODO: lower verb level
            
            //if any replica Ex block - present   
            if (sim.param().reeds.reeds == false && sim.param().replica.retl == false) {
                if (globalThreadID == 0) {
                    std::cerr << "\n\t########################################################\n"
                            << "\n\t\tErrors during initial Parameter reading! "
                            << "\n\t\t    No repex block was satisfied!\n"
                            << "\n\t########################################################\n";
                    std::cerr << "\n Please add one RE-block (e.g.:REPLICA or REEDS) to the imd file.\n";
                    std::cout << "\n Please add one RE-block (e.g.:REPLICA or REEDS)  to the imd file.\n";
                }
                MPI_Finalize();
                return 1;
            }
            MPI_DEBUG(2, "RANK: "<<globalThreadID<<" done with replica Ex check\n");    //TODO: lower verb level
            
            if (io::check_parameter(sim)) {
                if (globalThreadID == 0) {
                    std::cerr << "\n\t########################################################\n"
                            << "\n\t\tErrors during initial Parameter reading!\n"
                            << "\n\t########################################################\n";
                    io::messages.display(std::cout);
                    io::messages.display(std::cerr);
                }
                MPI_Finalize();
                return 1;
            }
            MPI_DEBUG(2, "RANK: "<<globalThreadID<<" done with param check\n");    //TODO: lower verb level
            
  
            //SOME additional Checks
            //if enough threads avail
            if (totalNumberOfThreads < numReplicas) {
                if (globalThreadID == 0) {
                    std::cerr << "\n\t########################################################\n"
                            << "\n\t\tErrors during initial Parameter reading!\n"
                            << "\n\t########################################################\n";
                    std::cerr << "\n There were not enough MPI threads assigned to this run!\n"
                            << "FOUND THREADS: " << totalNumberOfThreads << "\tNEED: " << numReplicas << "\n";
                    std::cout << "\n There were not enough MPI thread assigned to this run!\n"
                            << "FOUND THREADS: " << totalNumberOfThreads << "\tNEED: " << numReplicas << "\n";
                    MPI_Finalize();

                }
                return -1;
            }

        }
    } catch (const std::exception &e) {
        std::cerr << "\n\t########################################################\n"
                << "\n\t\t Exception was thrown in initial parsing!\n"
                << "\n\t########################################################\n";
        std::string msg = "ERROR!\n Uh OH! Caught an Exception in initial test Parsing of the Gromos Parameters!\n\nMessage:\t";
        std::cout << msg << e.what() << std::endl;
        std::cerr << msg << e.what() << std::endl;
        MPI_Finalize();
        return -1;
    } catch (...) {
        std::cerr << "\n\t########################################################\n"
                << "\n\t\t Exception was thrown!\n"
                << "\n\t########################################################\n";
        std::string msg = "ERROR!\n Uh OH! Caught an non standard Exception in initial test Parsing of the  Gromos Parameters!\n Hit the developers!\n\nMessage:\t";
        std::cout << msg << std::endl;
        std::cerr << msg << std::endl;
        MPI_Finalize();
        return -1;
    }
    
        
    MPI_DEBUG(1, "RANK: "<<globalThreadID<<" Done with init parse\n");    //TODO: lower verb level
    io::messages.clear();
    MPI_DEBUG(1, "REPLICA_ID \t " << globalThreadID << "\t Simulation_ID\t"<< simulationID << "\t SimulationThread\t"<<simulationTrheadID<<"\n")

    /**
     *  MPI PARAMETERS
     */

    MPI_Datatype MPI_VEC;
    MPI_Comm simulationCOMM;    //this is used for different replica simulation parallelisations
    MPI_Comm replicaGraphCOMM;    //this is used for different replica GRAPH parallelisations

    
    //////////////////////////////////////
    //for REPLICA SIMULATION!
    //////////////////////////////////////
    simulation::mpi_control_struct replica_mpi_control = simulation::mpi_control_struct();
    replica_mpi_control.simulationID = simulationID;
    replica_mpi_control.numberOfThreads =  replica_owned_threads[replica_mpi_control.simulationID].size();
    replica_mpi_control.threadID = 0;
    replica_mpi_control.mpiColor = replica_mpi_control.simulationID; // comunication color MPI

    MPI_Comm_split(MPI_COMM_WORLD, replica_mpi_control.mpiColor, globalThreadID, &simulationCOMM);
    replica_mpi_control.comm = simulationCOMM;
    MPI_Barrier(simulationCOMM);    //wait for all threads to register!
<<<<<<< HEAD
    MPI_DEBUG(1, "REPLICA_ID \t " << globalThreadID << "\t Simulation_ID\t"<< subThreadOfSimulation << "\t SIMCOMM ESTABLISHED");
=======
    MPI_DEBUG(1, "REPLICA_ID \t " << globalThreadID << "\t Simulation_ID\t"<< simulationID << "\t SIMCOMM ESTABLISHED\n");
>>>>>>> c152790c

    int simulation_rank, simulation_size;
    MPI_Comm_rank(simulationCOMM, &simulation_rank);
    MPI_Comm_size(simulationCOMM, &simulation_size);
    if(replica_mpi_control.numberOfThreads != simulation_size){
        std::cerr << "\n\t########################################################\n"
                << "\n\t\tErrors during MPI-Initialisation!\n"
                << "\n\t########################################################\n";
        std::string msg = "ERROR!\n Uh OH! NOT ALL Threads registered correctly to the replicas!";
        std::cerr << msg << "\n" << " simulation size: " << simulation_size << " expected: " << replica_mpi_control.numberOfThreads;
        MPI_Comm_free(&replica_mpi_control.comm); //Clean up
        MPI_Finalize();
        return 1;
    }
    replica_mpi_control.threadID = simulation_rank;  //id for the thread in the simulation.
    replica_mpi_control.simulationOwnedThreads = replica_owned_threads[replica_mpi_control.simulationID]; //this vector contains all global thread IDs of a replica simulation
    
    
    ////GENERATE SIM SPECIFIC SIMULATION COMM
    MPI_Comm_split(MPI_COMM_WORLD, replica_mpi_control.mpiColor, tglobalThreadID, &replica_mpi_control.simulationCOMM);
    
    //////////////////////////////////////
    //for RE-Graph
    //////////////////////////////////////
    util::replica_graph_mpi_control reGMPI = util::replica_graph_mpi_control();
    reGMPI.replicaGraphID = 0;
    reGMPI.replicaGraphMasterID = 0;
    reGMPI.replicaGraphMPIColor = 9999;
    reGMPI.numberOfReplicas = replica_owned_threads.size();
    
    if(replica_mpi_control.masterID == replica_mpi_control.threadID){
        MPI_Comm_split(MPI_COMM_WORLD, reGMPI.replicaGraphMPIColor, globalThreadID, &replicaGraphCOMM);
        reGMPI.replicaGraphCOMM = replicaGraphCOMM;
     
        MPI_Barrier(replicaGraphCOMM);    //wait for all threads to register!
        
        int REG_rank, REG_size;
        MPI_Comm_rank(replicaGraphCOMM, &REG_rank);
        MPI_Comm_size(replicaGraphCOMM, &REG_size);

        reGMPI.replicaGraphThisThreadID = REG_rank;  //id for the thread in the simulation.
        std::cout << REG_rank << "\n";
    }
    else{
        MPI_Comm_split(MPI_COMM_WORLD, reGMPI.replicaGraphMPIColor+3, globalThreadID, &replicaGraphCOMM);

    }

    //
    std::vector<unsigned int> replica_master_IDS;
    for (auto replicaThread : replica_owned_threads){
        replica_master_IDS.push_back(replicaThread[0]);
    }

    reGMPI.replicaMasterIDs = replica_master_IDS;
    reGMPI.replicaThreads = replica_owned_threads;
    reGMPI.threadReplicaMap = thread_id_replica_map;

    //replica Graph out:
    if(globalThreadID == 0){
        std::cout << "Masters of "<<reGMPI.numberOfReplicas<< "replicas \t";
        for(int masterThreadID : replica_master_IDS){
            std::cout << masterThreadID  << "\t";
        }
    }
    std::cout << "\n";
<<<<<<< HEAD
    MPI_DEBUG(1, "REPLICA_ID \t " << globalThreadID << "\t Simulation_ID\t"<< subThreadOfSimulation << "\t RE_GRAPH COMM ESTABLISHED");
=======
    MPI_DEBUG(1, "REPLICA_ID \t " << globalThreadID << "\t Simulation_ID\t"<< simulationID << "\t RE_GRAPH COMM ESTABLISHED\n");
>>>>>>> c152790c

    MPI_Barrier(MPI_COMM_WORLD);    //wait for all threads to register!
    
    
    try { // SUBCOMS //Exchange structures


        // Vector
        MPI_Type_contiguous(3, MPI_DOUBLE, &MPI_VEC);
        MPI_Type_commit(&MPI_VEC);

        // Box
        MPI_Type_contiguous(3, MPI_VEC, &MPI_BOX);
        MPI_Type_commit(&MPI_BOX);

        // VArray with size of system
        MPI_Type_contiguous(numAtoms, MPI_VEC, &MPI_VARRAY);
        MPI_Type_commit(&MPI_VARRAY);

        // defining struct with non static replica information
        int blocklen[] = {3, 3};
        MPI_Datatype typ[] = {MPI_INT, MPI_DOUBLE};
        MPI_Aint intext;
        MPI_Aint lb; //not used
        MPI_Type_get_extent(MPI_INT, &lb, &intext);

        MPI_Aint disps[] = {(MPI_Aint) 0, 4 * intext};
        MPI_Type_create_struct(2, blocklen, disps, typ, &MPI_REPINFO);
        MPI_Type_commit(&MPI_REPINFO);

        if (reedsSim) {
            MPI_Type_contiguous(numEDSstates, MPI_DOUBLE, &MPI_EDSINFO);
            MPI_Type_commit(&MPI_EDSINFO);
        }
    } catch (const std::exception &e) {
        std::cerr << "\n\t########################################################\n"
                << "\n\t\tErrors during MPI-Initialisation!\n"
                << "\n\t########################################################\n";
        std::string msg = "ERROR!\n Uh OH! Caught an Exception in MPI-Initialisation!\n\nMessage:\t";
        std::cout << msg << e.what() << std::endl;
        std::cerr << msg << e.what() << std::endl;
        MPI_Comm_free(&replica_mpi_control.comm); //Clean up
        MPI_Finalize();

        return 1;
    } catch (...) {
        std::cerr << "\n\t########################################################\n"
                << "\n\t\tErrors during MPI-Initialisation!\n"
                << "\n\t########################################################\n";
        std::string msg = "ERROR!\n Uh OH! Caught an non standard Exception in initial test Parsing of the MPI Parameters!\n Hit the developers!\n\nMessage:\t";
        std::cout << msg << std::endl;
        std::cerr << msg << std::endl;
        MPI_Comm_free(&replica_mpi_control.comm); //Clean up
        MPI_Finalize();
        return -1;
    }


    if (globalThreadID == 0) { //Nice message
        std::ostringstream msg;
        msg << "\t Short RE-Setting Overview:\n";
        msg << "\t continuation:\t" << cont << "\n";
        msg << "\t equilibration runs:\t" << equil_runs << "\n";
        msg << "\t Exchange Trials runs:\t" << sim_runs << "\n";
        //todo: FIX OUTPUT
        
        //msg << "\t Simulation Steps Between Trials:\t" << sim.param().step.number_of_steps << "\n";
        //msg << "\t Total Simulation Time:\t" << sim.param().step.number_of_steps * sim_runs * sim.param().step.dt << "ps\n";
        msg << "\t numReplicas:\t" << numReplicas << "\n";

        if (reedsSim) {
            msg << "\n\t RE-EDS:\n";
            //msg << "\t numSValues:\t" << sim.param().reeds.num_l << "\n";
            msg << "\t numStates:\t" << numEDSstates << "\n";
        }
        msg << "mpi settings:\t\n";

        // make sure all nodes have initialized everything
        msg << "repIDS:\t\n";
        for(unsigned int x=0; x < replica_owned_threads.size(); x++){
            msg << "\t" << x << ". Replica: ";
            for(int threadID :  replica_owned_threads[x]){
                msg << "\t" << threadID;
            }
            msg<< "\n";
        }
        msg<< "\n";
        msg<< "repMap:\n";
        for(std::pair<unsigned int, unsigned int> p : thread_id_replica_map){
            msg << "\t " << p.first << "\t" << p.second <<"\n";
        }
        msg << "\n";

        msg << "\n==================================================\n\tFinished Setting Up Simulation\n\n==================================================\n";
        std::cout << msg.str();
        std::cerr << msg.str();
    }

    MPI_DEBUG(1, "FINISHED MPI MAPPING!");

    //////////////////////////////
    /// Starting master-slave Pattern
    //////////////////////////////
    
    if (globalThreadID == 0) { //MASTER
<<<<<<< HEAD
=======
        
        //std::cout << "RANK: "<< uniqueThreadID <<"\tSLEPPING Master\n";
        //MPI_Barrier(MPI_COMM_WORLD);
>>>>>>> c152790c
                
        //nice messages
        std::cout << "\n==================================================\n\tStart REPLICA EXCHANGE SIMULATION:\n\n==================================================\n";
        std::cout << "numreplicas:\t " << numReplicas << "\n";
        std::cout << "num Slaves:\t " << numReplicas - 1 << "\n";
        std::cerr << "\n==================================================\n\tStart REPLICA EXCHANGE SIMULATION:\n\n==================================================\n";
        std::cerr << "numreplicas:\t " << numReplicas << "\n";
        std::cerr << "num Slaves:\t " << numReplicas - 1 << "\n";
<<<<<<< HEAD
        MPI_DEBUG(1, "Master \t " << globalThreadID)
=======
        MPI_DEBUG(1, "Master \t " << globalThreadID<< "simulation: " << simulationID)
>>>>>>> c152790c

        // Select repex Implementation - Polymorphism
        MPI_DEBUG(1, "MASTER " << globalThreadID << "::Constructor: START ")
        util::replica_exchange_master_interface * Master;
        if (reedsSim) {
            DEBUG(1, "Master_eds \t Constructor")    
            Master = new util::replica_exchange_master_eds(args, cont, globalThreadID, reGMPI, replica_mpi_control);
        } else {
            DEBUG(1, "Master \t Constructor");
            Master = new util::replica_exchange_master(args, cont, globalThreadID, reGMPI, replica_mpi_control);
        }
        MPI_DEBUG(1, "MASTER " << globalThreadID << "::Constructor: DONE ");

                      
        MPI_DEBUG(1, "Master \t INIT START");   
        Master->init();
        Master->init_repOut_stat_file();
        MPI_DEBUG(1, "Master \t INIT DONE")
        
        //MPI_Finalize();
        //return 0;
        //do md:
        unsigned int trial = 0;
        MPI_DEBUG(1, "Master \t \t \t Equil: " << equil_runs<< " steps")
        for (; trial < equil_runs; ++trial) { // for equilibrations
            Master->run_MD();
        }

        MPI_DEBUG(1, "Master \t \t MD: " << total_runs<< " steps")
        //Vars for timing
        int hh, mm, ss = 0;
        double percent, spent = 0.0;
        trial = 0; //reset trials
        for (; trial < sim_runs; ++trial) { //for repex execution
            MPI_DEBUG(1, "Master " << globalThreadID << " \t MD trial: " << trial << "\n")
            MPI_DEBUG(1, "Master " << globalThreadID << " \t run_MD START " << trial << "\n")
            Master->run_MD();
            MPI_DEBUG(1, "Master " << globalThreadID << " \t swap START " << trial << "\n")
            Master->swap();
            MPI_DEBUG(1, "Master " << globalThreadID << " \t receive START " << trial << "\n")
            Master->receive_from_all_slaves();
            MPI_DEBUG(1, "Master " << globalThreadID << " \t write START " << trial << "\n")
            Master->write();

            if ((total_runs / 10 > 0) && (trial % (total_runs / 10) == 0)) { //Timer 
                percent = double(trial) / double(total_runs);
                spent = util::now() - start;
                hh = int(spent / 3600);
                mm = int((spent - hh * 3600) / 60);
                ss = int(spent - hh * 3600 - mm * 60);

                std::cout << "\nREPEX:       " << std::setw(2) << percent * 100 << "% done..." << std::endl;
                std::cout << "REPEX: spent " << hh << ":" << mm << ":" << ss << std::endl;
                std::cerr << "\nREPEX:       " << std::setw(2) << percent * 100 << "% done..." << std::endl;
                std::cerr << "REPEX: spent " << hh << ":" << mm << ":" << ss << std::endl;
            }
        }
        MPI_DEBUG(1, "Master \t \t finalize ")

        Master->write_final_conf();
        std::cout << "\n=================== Master Node " << globalThreadID << "  finished successfully!\n";

        } else { //SLAVES    
<<<<<<< HEAD
        MPI_DEBUG(1, "Slave " << globalThreadID )
=======
        MPI_DEBUG(1, "Slave " << globalThreadID << "simulation: " << simulationID)
>>>>>>> c152790c

        // Select repex Implementation - Polymorphism
        MPI_DEBUG(1, "Slave " << globalThreadID << "::Constructor: START ")
        util::replica_exchange_slave_interface* Slave;
        if (reedsSim) {
            Slave = new util::replica_exchange_slave_eds(args, cont, globalThreadID, reGMPI, replica_mpi_control);
        } else {
            Slave = new util::replica_exchange_slave(args, cont, globalThreadID, reGMPI, replica_mpi_control);
        }
        MPI_DEBUG(1, "Slave " << globalThreadID << "::Constructor: DONE ")

        MPI_DEBUG(1, "Slave " << globalThreadID << " \t INIT START")
        Slave->init();
        MPI_DEBUG(1, "Slave " << globalThreadID << " \t INIT Done")

        //MPI_Finalize();
        //return 0;
        

        //do md:
        unsigned int trial = 0;
        MPI_DEBUG(1, "Slave " << globalThreadID << " \t EQUIL " << equil_runs << " steps")
        for (; trial < equil_runs; ++trial) { // for equilibrations
            Slave->run_MD();
        }
        
        MPI_DEBUG(1, "Slave " << globalThreadID << " \t MD " << total_runs << " steps")
        for (; trial < total_runs; ++trial) { //for repex execution
            MPI_DEBUG(1, "Slave " << globalThreadID << " \t MD trial: " << trial << "\n")
            MPI_DEBUG(1, "Slave " << globalThreadID << " \t run_MD START " << trial << "\n")
            Slave->run_MD();
            MPI_DEBUG(1, "Slave " << globalThreadID << " \t swap START " << trial << "\n")
            Slave->swap();
            MPI_DEBUG(1, "Slave " << globalThreadID << " \t send START " << trial << "\n")
            Slave->send_to_master();
            MPI_DEBUG(1, "Slave " << globalThreadID << " \t send Done " << trial << "\n")

        }

        MPI_DEBUG(1, "Slave " << globalThreadID << " \t Finalize")
        
        Slave->write_final_conf();
        std::cout << "\n=================== Slave Node " << globalThreadID << "  finished successfully!\n";
    }

    MPI_Barrier(MPI_COMM_WORLD); //Make sure all processes finished.

    //last MASTER OUTPUT
    if (globalThreadID == 0) {
        //FINAL OUTPUT - Time used:
        double end = MPI_Wtime();
        double duration = end - start;
        int durationMin = int(duration / 60);
        int durationHour = int(std::floor(durationMin / 60));
        int durationMinlHour = int(std::floor(durationMin - durationHour * 60));
        int durationSlMin = int(std::floor(duration - (durationMinlHour + durationHour * 60)*60));

        //Todo: if (cond){finished succ}else{not} bschroed
        std::string msg("\n====================================================================================================\n\tREPLICA EXCHANGE SIMULATION finished!\n====================================================================================================\n");
        std::cout << msg;
        std::cerr << msg;

        std::cout << "TOTAL TIME USED: \n\th:min:s\t\tseconds\n"
                << "\t" << durationHour << ":" << durationMinlHour << ":" << durationSlMin << "\t\t" << duration << "\n";
        std::cerr << "TOTAL TIME USED: \n\th:min:s\t\tseconds\n"
                << "\t" << durationHour << ":" << durationMinlHour << ":" << durationSlMin << "\t\t" << duration << "\n";
    }
    
    MPI_Comm_free(&reGMPI.replicaGraphCOMM); //Clean up
    MPI_Comm_free(&replica_mpi_control.comm); //Clean up
    MPI_Finalize();
    return 0;
#else
    std::cout << "\n==================================================\n\tGROMOS Replica Exchange:\n==================================================\n";
    std::cout << argv[0] << " needs MPI to run\n\tuse --enable-mpi at configure and appropriate compilers\n" << std::endl;
    return 1;
#endif
}
<|MERGE_RESOLUTION|>--- conflicted
+++ resolved
@@ -372,11 +372,7 @@
     MPI_Comm_split(MPI_COMM_WORLD, replica_mpi_control.mpiColor, globalThreadID, &simulationCOMM);
     replica_mpi_control.comm = simulationCOMM;
     MPI_Barrier(simulationCOMM);    //wait for all threads to register!
-<<<<<<< HEAD
-    MPI_DEBUG(1, "REPLICA_ID \t " << globalThreadID << "\t Simulation_ID\t"<< subThreadOfSimulation << "\t SIMCOMM ESTABLISHED");
-=======
     MPI_DEBUG(1, "REPLICA_ID \t " << globalThreadID << "\t Simulation_ID\t"<< simulationID << "\t SIMCOMM ESTABLISHED\n");
->>>>>>> c152790c
 
     int simulation_rank, simulation_size;
     MPI_Comm_rank(simulationCOMM, &simulation_rank);
@@ -443,11 +439,7 @@
         }
     }
     std::cout << "\n";
-<<<<<<< HEAD
-    MPI_DEBUG(1, "REPLICA_ID \t " << globalThreadID << "\t Simulation_ID\t"<< subThreadOfSimulation << "\t RE_GRAPH COMM ESTABLISHED");
-=======
     MPI_DEBUG(1, "REPLICA_ID \t " << globalThreadID << "\t Simulation_ID\t"<< simulationID << "\t RE_GRAPH COMM ESTABLISHED\n");
->>>>>>> c152790c
 
     MPI_Barrier(MPI_COMM_WORLD);    //wait for all threads to register!
     
@@ -553,12 +545,8 @@
     //////////////////////////////
     
     if (globalThreadID == 0) { //MASTER
-<<<<<<< HEAD
-=======
-        
         //std::cout << "RANK: "<< uniqueThreadID <<"\tSLEPPING Master\n";
         //MPI_Barrier(MPI_COMM_WORLD);
->>>>>>> c152790c
                 
         //nice messages
         std::cout << "\n==================================================\n\tStart REPLICA EXCHANGE SIMULATION:\n\n==================================================\n";
@@ -567,11 +555,7 @@
         std::cerr << "\n==================================================\n\tStart REPLICA EXCHANGE SIMULATION:\n\n==================================================\n";
         std::cerr << "numreplicas:\t " << numReplicas << "\n";
         std::cerr << "num Slaves:\t " << numReplicas - 1 << "\n";
-<<<<<<< HEAD
-        MPI_DEBUG(1, "Master \t " << globalThreadID)
-=======
         MPI_DEBUG(1, "Master \t " << globalThreadID<< "simulation: " << simulationID)
->>>>>>> c152790c
 
         // Select repex Implementation - Polymorphism
         MPI_DEBUG(1, "MASTER " << globalThreadID << "::Constructor: START ")
@@ -635,11 +619,7 @@
         std::cout << "\n=================== Master Node " << globalThreadID << "  finished successfully!\n";
 
         } else { //SLAVES    
-<<<<<<< HEAD
-        MPI_DEBUG(1, "Slave " << globalThreadID )
-=======
         MPI_DEBUG(1, "Slave " << globalThreadID << "simulation: " << simulationID)
->>>>>>> c152790c
 
         // Select repex Implementation - Polymorphism
         MPI_DEBUG(1, "Slave " << globalThreadID << "::Constructor: START ")
