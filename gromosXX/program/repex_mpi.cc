/**
 * @file repex_mpi.cc
 * the main md program for replica exchange simulations using the message passing interface
 */
/**
 * @page programs Program Documentation
 *
 * @anchor repex_mpi
 * @section repex_mpi replica exchange
 * @date 20.08.2019
 *
 * Program repex_mpi is used to run replica exchange simulations.
 *
 * See @ref md for the documentation of the command line arguments.
 * Addition command line arguments are:
 * <table border=0 cellpadding=0>
 * <tr><td> \@repdat</td><td>&lt;name of the replica exchange data file&gt; </td><td style="color:#088A08">in</td></tr>
 * <tr><td> \@repout</td><td>&lt;name of the replica exchange output files&gt; </td><td style="color:#088A08">in</td></tr>
 * </table>
 */
#include <stdheader.h>
#include <algorithm/algorithm.h>
#include <topology/topology.h>
#include <simulation/simulation.h>
#include <configuration/configuration.h>

#include <algorithm/algorithm/algorithm_sequence.h>
#include <interaction/interaction.h>
#include <interaction/forcefield/forcefield.h>

#include <io/argument.h>
#include <util/parse_verbosity.h>
#include <util/usage.h>
#include <util/error.h>

#include <io/read_input.h>
#include <io/parameter/check_parameter.h>
#include <simulation/parameter.h>

#include <io/print_block.h>

#include <thread>
#include <time.h>
#include <unistd.h>

#include <io/configuration/out_configuration.h>
#include <math/gmath.h>

#ifdef XXMPI
    #include <mpi.h>
#endif

#include <util/replicaExchange/replica_mpi_tools.h>
#include <util/replicaExchange/replica/replica.h>

#include <util/replicaExchange/replica_exchangers/2D_T_lambda_REPEX/replica_exchange_master.h>
#include <util/replicaExchange/replica_exchangers/2D_T_lambda_REPEX/replica_exchange_slave.h>
#include <util/replicaExchange/replica_exchangers/1D_S_RE_EDS/replica_exchange_master_eds.h>
#include <util/replicaExchange/replica_exchangers/1D_S_RE_EDS/replica_exchange_slave_eds.h>
#include <util/replicaExchange/replica_exchangers/2D_S_Eoff_RE_EDS/replica_exchange_master_2d_s_eoff_eds.h>
#include <util/replicaExchange/replica_exchangers/2D_S_Eoff_RE_EDS/replica_exchange_slave_2d_s_eoff_eds.h>

#include <util/replicaExchange/repex_mpi.h>
#include <util/replicaExchange/replica_mpi_tools.h>

#include "util/replicaExchange/replica_graph_control.h"

//Debug Instructions
#undef MODULE
#undef SUBMODULE
#define MODULE util
#define SUBMODULE replica_exchange

int main(int argc, char *argv[]) {
#ifdef XXMPI
    //initializing MPI
    MPI_Init(&argc, &argv);
    const double start = MPI_Wtime();

    int ttotalNumberOfThreads;
    int tglobalThreadID;

    MPI_Comm_size(MPI_COMM_WORLD, &ttotalNumberOfThreads);
    MPI_Comm_rank(MPI_COMM_WORLD, &tglobalThreadID);

    unsigned int totalNumberOfThreads = ttotalNumberOfThreads;
    unsigned int globalThreadID = tglobalThreadID;

    if (globalThreadID == 0) {
        std::string msg("\n==================================================\n\tGROMOS Replica Exchange:\n==================================================\n");
        std::cout << msg;
        std::cerr << msg;
    }


    // reading arguments
    util::Known knowns;
    knowns << "topo" << "conf" << "input" << "verb" << "pttopo"
            << "trc" << "fin" << "trv" << "trf" << "trs" << "tre" << "trg"
            << "bae" << "bag" << "posresspec" << "refpos" << "distrest" << "dihrest"
            << "jval" << "rdc" << "xray" << "lud" << "led" << "print" << "friction" // << "anatrj"
            << "version" << "repdat" << "repout";

    std::string usage;
    util::get_usage(knowns, usage, argv[0]);
    usage += "#\n\n";


    MPI_DEBUG(1, "RANK: "<<globalThreadID<<" Parse ARGs \n");

    // Parse command line arguments
    io::Argument args;
    try {
        if (args.parse(argc, argv, knowns)) {
            std::cerr << usage << std::endl;
            MPI_Finalize();
            return 1;
        }

        if (args.count("version") >= 0) {
            MPI_Finalize();
            return 0;
        }

        // parse the verbosity flag and set debug levels
        if (util::parse_verbosity(args)) {
            std::cerr << "could not parse verbosity argument" << std::endl;
            MPI_Finalize();
            return 1;
        }
        
    } catch (const std::exception &e) {
        std::cerr << "\n\t########################################################\n"
                << "\n\t\t Exception was thrown in Commandline Parsing!\n"
                << "\n\t########################################################\n";
        std::string msg = "ERROR!\n Uh OH! Caught an Exception in initial Args parse!\n\n";
        std::cout << msg << e.what() << std::endl;
        std::cerr << msg << e.what() << std::endl;
        MPI_Finalize();
        MPI_Abort(MPI_COMM_WORLD, E_USAGE);
        return -1;
    } catch (...) {
        std::cerr << "\n\t########################################################\n"
                << "\n\t\t Exception was thrown in Commandline Parsing!\n"
                << "\n\t########################################################\n";
        std::string msg = "ERROR!\n Uh OH! Caught an non standard Exception in initial Args parse!!\n Hit the developers!\n\n";
        std::cout << msg << std::endl;
        std::cerr << msg << std::endl;
        MPI_Finalize();
        return -1;
    }


    MPI_DEBUG(1, "RANK: "<<globalThreadID<<" totalRankNum: "<< totalNumberOfThreads<<": hello world!\n");
    

    /**
     * GLOBAL SETTING VARIABLES
     */


    int reedsSim;
    unsigned int equil_runs;
    unsigned int sim_runs;

    unsigned int numReplicas;
    unsigned int numEDSstates;

    unsigned int numAtoms;
    unsigned int numEoff;
    unsigned int numSVals;
    unsigned int cont;
    bool periodic;

    //simulation dependend MPI Vars
    unsigned  simulationID; //MPI thread belongs to replica Simulation:
    unsigned int threadsPerReplicaSimulation; //remove this param - also from exchangers
    unsigned int simulationTrheadID;

    std::map<unsigned int, unsigned int> thread_id_replica_map; // where is which replica
    std::vector<std::vector<unsigned int> > replica_owned_threads; // set IDs for each replica


    try {
            simulation::Simulation sim;
            topology::Topology topo;
            configuration::Configuration conf;
            algorithm::Algorithm_Sequence md;

            // read in parameters
            bool quiet = true;
            if (globalThreadID == 0) {
                quiet = true;
            }
                        
            // read in (test and get initial inf)
            if (io::read_input_repex(args, topo, conf, sim, md,  globalThreadID, totalNumberOfThreads, std::cout, quiet)) {
                if (globalThreadID == 0) {
                    std::cerr << "\n\t########################################################\n"
                            << "\n\t\tErrors during initial Parameter reading!\n"
                            << "\n\t########################################################\n";
                    io::messages.display(std::cout);
                    io::messages.display(std::cerr);
                    MPI_Abort(MPI_COMM_WORLD, E_USAGE);
                }
                MPI_Finalize();
                return 1;
            }

            MPI_DEBUG(2, "RANK: "<<globalThreadID<<" done with repex_in\n");

            //set global parameters
            cont = sim.param().replica.cont;
            equil_runs = sim.param().replica.equilibrate;
            sim_runs = sim.param().replica.trials;
            numAtoms = topo.num_atoms();
            reedsSim = sim.param().reeds.reeds;
            
            /**
             * HERE STARTS taking mapping of available threads to the replicas
             */

            numEoff = sim.param().reeds.num_eoff;
            numSVals = sim.param().reeds.num_l;
            periodic = sim.param().reeds.periodic;

            switch(reedsSim) {
                  case 0:
                      numReplicas = sim.param().replica.num_T * sim.param().replica.num_l;
                      numEDSstates = 0;
                      DEBUG(3, "numReps & numEDSstates: " << numReplicas << ", " << numEDSstates << "\n");
                      break;
                  case 1:
                      numReplicas = numSVals;
                      numEDSstates = sim.param().reeds.eds_para[0].numstates;
                      DEBUG(3, "numReps & numEDSstates: " << numReplicas << ", " << numEDSstates << "\n");
                      break;
                  case 2:
                      numReplicas = numSVals * numEoff;
                      numEDSstates = sim.param().reeds.eds_para[0].numstates;
                      DEBUG(3, "numReps & numEDSstates: " << numReplicas << ", " << numEDSstates << "\n");
                      break;
              }


            //MPI THREAD SIMULATION SPLITTING
            replica_owned_threads.resize(numReplicas);
            // counts through every replica and assigns it to respective node
            // starts at beginning if numReplicas > size
            // could be optimized by putting neighboring replicas on same node; less communication...
            //MPI THREAD SPLITING ONTO Simulation - REPLICAS
            threadsPerReplicaSimulation = totalNumberOfThreads / numReplicas;
            unsigned int leftOverThreads = totalNumberOfThreads % numReplicas;

            DEBUG(3, "threadsperSim & leftOverThreads: " << threadsPerReplicaSimulation << ", " << leftOverThreads << "\n");

            unsigned int threadID =0;
            int replica_offset = 0;
            for (unsigned int replicaSimulationID = 0; replicaSimulationID < numReplicas; replicaSimulationID++) {
                for (unsigned int replicaSimulationSubThread = 0; replicaSimulationSubThread < threadsPerReplicaSimulation; replicaSimulationSubThread++) {
                    threadID = replicaSimulationSubThread + replicaSimulationID*threadsPerReplicaSimulation+replica_offset;
                    thread_id_replica_map.insert(std::pair<unsigned int, unsigned int>(threadID, replicaSimulationID));
                    replica_owned_threads[replicaSimulationID].push_back(threadID);

                }
                if(leftOverThreads>0 and replicaSimulationID < leftOverThreads){    //left over threads are evenly distirbuted.
                    threadID = threadsPerReplicaSimulation+replicaSimulationID*threadsPerReplicaSimulation+replica_offset;
                    thread_id_replica_map.insert(std::pair<unsigned int, unsigned int>(threadID, replicaSimulationID));
                    replica_owned_threads[replicaSimulationID].push_back(threadID);
                    replica_offset++;
<<<<<<< HEAD
                }    
            }            
            MPI_DEBUG(2, "REEDS-SIM! - aha?")
=======

                }
            }
>>>>>>> 43c006cc

            simulationID = thread_id_replica_map[globalThreadID];

            int counter = 0;
            for(unsigned int x : replica_owned_threads[simulationID]){
                if(x==globalThreadID){
                    simulationTrheadID = counter;
                    break;
                }
                counter++;
            } 
            

    } catch (const std::exception &e) {
        std::cerr << "\n\t########################################################\n"
                << "\n\t\t Exception was thrown in initial test parsing!\n"
                << "\n\t########################################################\n";
        std::string msg = "ERROR!\n Uh OH! Caught an Exception in initial test Parsing of the Gromos Parameters!\n\nMessage:\t";
        std::cout << msg << e.what() << std::endl;
        std::cerr << msg << e.what() << std::endl;
        MPI_Finalize();
        return -1;
    } catch (...) {
        std::cerr << "\n\t########################################################\n"
                << "\n\t\t Exception was thrown!\n"
                << "\n\t########################################################\n";
        std::string msg = "ERROR!\n Uh OH! Caught an non standard Exception in initial test Parsing of the  Gromos Parameters!\n Hit the developers!\n\nMessage:\t";
        std::cout << msg << std::endl;
        std::cerr << msg << std::endl;
        MPI_Finalize();
        return -1;
    }
    
    MPI_DEBUG(1, "RANK: "<<globalThreadID<<" Done with init parse\n");    //TODO: lower verb level
    io::messages.clear();
    MPI_DEBUG(1, "REPLICA_ID \t " << globalThreadID << "\t Simulation_ID\t"<< simulationID << "\t SimulationThread\t"<<simulationTrheadID<<"\n")

            
    //////////////////////////////////////
    //MPI SETTINGS!
    //////////////////////////////////////
            
    //simulation parallelization
    ////GENERATE SIM SPECIFIC SIMULATION COMM
    MPI_Comm simulationCOMM = MPI_Comm();    //this is used for different replica simulation parallelisations
    MPI_Comm_split(MPI_COMM_WORLD, simulationID, globalThreadID, &simulationCOMM);
    
    MPI_DEBUG(1, "REPLICA_ID \t " << globalThreadID << "\t Simulation_ID\t"<< simulationID << "\t SIMCOMM ESTABLISHED\n");  
    //get comm specifics
    int simulation_rank,simulation_size;
    MPI_Comm_rank(simulationCOMM, &simulation_rank);
    MPI_Comm_size(simulationCOMM, &simulation_size);
    simulation::MpiControl replica_mpi_control = simulation::MpiControl(true, simulationID, 
            replica_owned_threads[simulationID].size(), // thread per Simulation
            0, //Master thread
            simulation_rank,     //this thread ID in the simulation  thread_id_replica_map
            simulationID,           // MPI-Color
            replica_owned_threads[simulationID], //Threads belonging to the simulatoin
            simulationCOMM );   //simComm
    
    MPI_Barrier(replica_mpi_control.comm);    //wait for all threads to register!
    // Simulation Control DONE
    
    //////////////////////////////////////
    //for RE-Graph
    //////////////////////////////////////
    // communication structure build up for Replica Exchange
    MPI_Comm  replicaGraphCOMM = MPI_Comm();    //this is used for different replica GRAPH parallelisations
    int graphMPIColor = 9999;
    int graphThreadID = -1;
    int graphSize = -1;

    if(replica_mpi_control.masterID == replica_mpi_control.threadID){
        MPI_Comm_split(MPI_COMM_WORLD, graphMPIColor, globalThreadID, &replicaGraphCOMM);
        MPI_Barrier(replicaGraphCOMM);    //wait for all threads to register!
        MPI_Comm_rank(replicaGraphCOMM, &graphThreadID);
        MPI_Comm_size(replicaGraphCOMM, &graphSize);
        std::cout << graphThreadID << "\n";
    }
    else{
        MPI_Comm_split(MPI_COMM_WORLD,graphMPIColor+3, globalThreadID, &replicaGraphCOMM);
    }            


    util::replica_graph_control reGMPI(0,   //GraphID 
                                       0,   // MasterID
                                graphThreadID,  // This Thread
                                totalNumberOfThreads,   //total number of threads
                                replica_owned_threads.size(),  //replicas in the graph
                                graphMPIColor,   //MPI-color
                                replicaGraphCOMM);  //Com of this graph
    
    //
    std::vector<unsigned int> replica_master_IDS = std::vector<unsigned int>();
    for (auto replicaThread : replica_owned_threads){
        replica_master_IDS.push_back(replicaThread[0]);
    }

    reGMPI.replicaMasterIDs = replica_master_IDS;
    reGMPI.replicaThreads = replica_owned_threads;
    reGMPI.threadReplicaMap = thread_id_replica_map;
    
    //replica Graph out:
    if(globalThreadID == 0){
        std::cerr << "num of threads: "  << totalNumberOfThreads << "\n";
        std::cerr << "threads per rep: " << threadsPerReplicaSimulation << "\n";
        std::cout << "Masters of "<<reGMPI.numberOfReplicas<< "replicas \t";
        for(int masterThreadID : replica_master_IDS){
            std::cout << masterThreadID  << "\t";
        }
    }
    std::cout << "\n";
    MPI_DEBUG(1, "REPLICA_ID \t " << globalThreadID << "\t Simulation_ID\t"<< simulationID << "\t RE_GRAPH COMM ESTABLISHED\n");
    MPI_Barrier(MPI_COMM_WORLD);    //wait for all threads to register!

    MPI_Datatype MPI_VEC;

    try { // SUBCOMS //Exchange structures
        // Vector
        MPI_Type_contiguous(3, MPI_DOUBLE, &MPI_VEC);
        MPI_Type_commit(&MPI_VEC);

        // Box
        MPI_Type_contiguous(3, MPI_VEC, &MPI_BOX);
        MPI_Type_commit(&MPI_BOX);

        // VArray with size of system
        MPI_Type_contiguous(numAtoms, MPI_VEC, &MPI_VARRAY);
        MPI_Type_commit(&MPI_VARRAY);

        // defining struct with non static replica information
        int blocklen[] = {3, 3};
        MPI_Datatype typ[] = {MPI_INT, MPI_DOUBLE};
        MPI_Aint intext;
        MPI_Aint lb; //not used
        MPI_Type_get_extent(MPI_INT, &lb, &intext);

        MPI_Aint disps[] = {(MPI_Aint) 0, 4 * intext};
        MPI_Type_create_struct(2, blocklen, disps, typ, &MPI_REPINFO);
        MPI_Type_commit(&MPI_REPINFO);

        if (reedsSim > 0) {
            MPI_Type_contiguous(numEDSstates, MPI_DOUBLE, &MPI_EDSINFO);
            MPI_Type_commit(&MPI_EDSINFO);
        }
    } catch (const std::exception &e) {
        std::cerr << "\n\t########################################################\n"
                << "\n\t\tErrors during MPI-Initialisation!\n"
                << "\n\t########################################################\n";
        std::string msg = "ERROR!\n Uh OH! Caught an Exception in MPI-Initialisation!\n\nMessage:\t";
        std::cout << msg << e.what() << std::endl;
        std::cerr << msg << e.what() << std::endl;
        MPI_Comm_free(&replica_mpi_control.comm); //Clean up
        MPI_Finalize();

        return 1;
    } catch (...) {
        std::cerr << "\n\t########################################################\n"
                << "\n\t\tErrors during MPI-Initialisation!\n"
                << "\n\t########################################################\n";
        std::string msg = "ERROR!\n Uh OH! Caught an non standard Exception in initial test Parsing of the MPI Parameters!\n Hit the developers!\n\nMessage:\t";
        std::cout << msg << std::endl;
        std::cerr << msg << std::endl;
        MPI_Comm_free(&replica_mpi_control.comm); //Clean up
        MPI_Finalize();
        return -1;
    }


    if (globalThreadID == 0) { //Nice message
        std::ostringstream msg;
        msg.clear();
        msg << "\t Short RE-Setting Overview:\n";
        msg << "\t continuation:\t" << cont << "\n";
        msg << "\t equilibration runs:\t" << equil_runs << "\n";
        msg << "\t Exchange Trials runs:\t" << sim_runs << "\n";

        msg << "\t numReplicas:\t" << numReplicas << "\n";

        if (reedsSim > 0) {
            msg << "\n\t RE-EDS:\n";
            msg << "\t reeds_control:\t" << reedsSim << "\n";
            msg << "\t numStates:\t" << numEDSstates << "\n";
            msg << "\t numSValues:\t" << numSVals << "\n";
            msg << "\t numEoffs:\t" << numEoff << "\n";
            if (reedsSim == 2) {
              msg << "\t periodic:\t" << periodic << "\n";
            }
        }

        msg << "\n\t Mpi Settings:\t\n";


        // make sure all nodes have initialized everything
        msg << "\t repIDS:\t\n";
        for(unsigned int x=0; x < replica_owned_threads.size(); x++){
            msg << "\t " << x << ". Replica: ";
            for(int threadID :  replica_owned_threads[x]){
                msg << "\t" << threadID;
            }
            msg<< "\n";
        }
        msg<< "\n";
        msg<< "\t repMap:\n";
        for(std::pair<unsigned int, unsigned int> p : thread_id_replica_map){
            msg << "\t " << p.first << "\t" << p.second <<"\n";
        }
        msg << "\n";

        msg << "\n==================================================\n\tFinished Setting Up Simulation\n\n==================================================\n";
        std::cout << msg.str();
        std::cerr << msg.str();
    }

    MPI_DEBUG(1, "FINISHED MPI MAPPING!");

        
    //////////////////////////////
    /// Starting master-slave Pattern
    //////////////////////////////

    if (globalThreadID == 0) { //MASTER

        //nice messages
        std::cout << "\n==================================================\n\tStart REPLICA EXCHANGE SIMULATION:\n\n==================================================\n";
        std::cout << "numreplicas:\t " << numReplicas << "\n";
        std::cout << "num Slaves:\t " << numReplicas - 1 << "\n";
        std::cerr << "\n==================================================\n\tStart REPLICA EXCHANGE SIMULATION:\n\n==================================================\n";
        std::cerr << "numreplicas:\t " << numReplicas << "\n";
        std::cerr << "num Slaves:\t " << numReplicas - 1 << "\n";
        MPI_DEBUG(1, "Master \t " << globalThreadID<< "simulation: " << simulationID);

        //CONSTRUCT
        // Select repex Implementation - Polymorphism
        MPI_DEBUG(1, "MASTER " << globalThreadID << "::Constructor: START ");
        util::replica_exchange_master_interface * Master;

        switch(reedsSim) {
              case 0:
                  DEBUG(1, "Master \t Constructor\n");
                  std::cerr << "Constructor:\t Master\n";
                  Master = new util::replica_exchange_master(args, cont, globalThreadID, reGMPI, replica_mpi_control);
                  break;
              case 1:
                  DEBUG(1, "Master_eds \t Constructor\n")
                  std::cerr << "Constructor:\t Master_eds\n";
                  Master = new util::replica_exchange_master_eds(args, cont, globalThreadID, reGMPI, replica_mpi_control);
                  break;
              case 2:
                  DEBUG(1, "Master_2d_s_eoff_eds \t Constructor\n")
                  std::cerr << "Constructor:\t Master_2d_s_eoff_eds\n";
                  Master = new util::replica_exchange_master_2d_s_eoff_eds(args, cont, globalThreadID, reGMPI, replica_mpi_control);
                  break;
          }
        MPI_DEBUG(1, "MASTER " << globalThreadID << "::Constructor: DONE ");


        MPI_DEBUG(1, "Master \t INIT START");

        Master->init();

        Master->init_repOut_stat_file();

        MPI_DEBUG(1, "Master \t INIT DONE")

        //MPI_Finalize();
        //return 0;
        //do md:
        unsigned int trial = 0;
        MPI_DEBUG(1, "Master \t Equil: " << equil_runs<< " steps")
        for (; trial < equil_runs; ++trial) { // for equilibrations
            Master->run_MD();
        }

        MPI_DEBUG(1, "Master \t MD: " << total_runs<< " steps")

        //Vars for timing
        int hh, mm, ss = 0;
        double percent, spent = 0.0;
        trial = 0; //reset trials

        for (; trial < sim_runs; ++trial) { //for repex execution
            MPI_DEBUG(2, "Master " << globalThreadID << " \t MD trial: " << trial << "\n");
            MPI_DEBUG(2, "Master " << globalThreadID << " \t run_MD START " << trial << "\n");
            Master->run_MD();
            MPI_DEBUG(1, "Master " << globalThreadID << " \t swap START " << trial << "\n")
            Master->swap();
            MPI_DEBUG(2, "Master " << globalThreadID << " \t receive START " << trial << "\n");
            Master->receive_from_all_slaves();
            MPI_DEBUG(2, "Master " << globalThreadID << " \t write START " << trial << "\n");
            Master->write();


            if ((total_runs / 10 > 0) && (trial % (total_runs / 10) == 0)) { //Timer
                percent = double(trial) / double(total_runs);

                spent = util::now() - start;
                hh = int(spent / 3600);
                mm = int((spent - hh * 3600) / 60);
                ss = int(spent - hh * 3600 - mm * 60);

                std::cout << "\nREPEX:       " << std::setw(2) << percent * 100 << "% done..." << std::endl;
                std::cout << "REPEX: spent " << hh << ":" << mm << ":" << ss << std::endl;
                std::cerr << "\nREPEX:       " << std::setw(2) << percent * 100 << "% done..." << std::endl;
                std::cerr << "REPEX: spent " << hh << ":" << mm << ":" << ss << std::endl;
            }
        }

        MPI_DEBUG(1, "Master \t \t finalize ")

        Master->write_final_conf();
        std::cout << "\n=================== Master Node " << globalThreadID << "  finished successfully!\n";

        } else { //SLAVES    
        MPI_DEBUG(1, "Slave " << globalThreadID << "simulation: " << simulationID);
                

        // Select repex Implementation - Polymorphism
        MPI_DEBUG(1, "Slave " << globalThreadID << "::Constructor: START ");
        util::replica_exchange_slave_interface* Slave;

        switch(reedsSim) {
              case 0:
                  Slave = new util::replica_exchange_slave(args, cont, globalThreadID, reGMPI, replica_mpi_control);
                  break;
              case 1:
                  Slave = new util::replica_exchange_slave_eds(args, cont, globalThreadID, reGMPI, replica_mpi_control);
                  break;
              case 2:
                  Slave = new util::replica_exchange_slave_2d_s_eoff_eds(args, cont, globalThreadID, reGMPI, replica_mpi_control);
                  break;
          }
        MPI_DEBUG(1, "Slave " << globalThreadID << "::Constructor: DONE ")


        //INIT          
        MPI_DEBUG(1, "Slave " << globalThreadID << " \t INIT START");
        Slave->init();

        MPI_DEBUG(1, "Slave " << globalThreadID << " \t INIT Done")

        //MPI_Finalize();
        //return 0;


        //do md:
        unsigned int trial = 0;
        for (; trial < equil_runs; ++trial) { // for equilibrations
            Slave->run_MD();
        }

        trial = 0; //reset trials

        MPI_DEBUG(1, "Slave " << globalThreadID << " \t MD " << total_runs << " steps")
        for (; trial < sim_runs; ++trial) { //for repex execution
            MPI_DEBUG(1, "Slave " << globalThreadID << " \t MD trial: " << trial << "\n")
            MPI_DEBUG(1, "Slave " << globalThreadID << " \t run_MD START " << trial << "\n")
            Slave->run_MD();
            MPI_DEBUG(2, "Slave " << globalThreadID << " \t swap START " << trial << "\n");
            Slave->swap();
            MPI_DEBUG(2, "Slave " << globalThreadID << " \t send START " << trial << "\n");
            Slave->send_to_master();
            MPI_DEBUG(2, "Slave " << globalThreadID << " \t send Done " << trial << "\n");
        }
        MPI_DEBUG(1, "Slave " << globalThreadID << " \t Finalize");

        MPI_DEBUG(1, "Slave " << globalThreadID << " \t Finalize")

        Slave->write_final_conf();
        std::cout << "\n=================== Slave Node " << globalThreadID << "  finished successfully!\n";
    }
    MPI_DEBUG(1, "Lets end this!\n")

    MPI_Barrier(MPI_COMM_WORLD); //Make sure all processes finished.
    
    //last MASTER OUTPUT
    if (globalThreadID == 0) {
        //FINAL OUTPUT - Time used:
        double end = MPI_Wtime();
        double duration = end - start;
        int durationMin = int(duration / 60);
        int durationHour = int(std::floor(durationMin / 60));
        int durationMinlHour = int(std::floor(durationMin - durationHour * 60));
        int durationSlMin = int(std::floor(duration - (durationMinlHour + durationHour * 60)*60));

        //Todo: if (cond){finished succ}else{not} bschroed
        std::string msg("\n====================================================================================================\n\tREPLICA EXCHANGE SIMULATION finished!\n====================================================================================================\n");
        std::cout << msg;
        std::cerr << msg;

        std::cout << "TOTAL TIME USED: \n\th:min:s\t\tseconds\n"
                << "\t" << durationHour << ":" << durationMinlHour << ":" << durationSlMin << "\t\t" << duration << "\n";
        std::cerr << "TOTAL TIME USED: \n\th:min:s\t\tseconds\n"
                << "\t" << durationHour << ":" << durationMinlHour << ":" << durationSlMin << "\t\t" << duration << "\n";
    }

    MPI_Comm_free(&reGMPI.comm); //Clean up
    MPI_Comm_free(&replica_mpi_control.comm); //Clean up

    MPI_Finalize();
    return 0;
#else
    std::cout << "\n==================================================\n\tGROMOS Replica Exchange:\n==================================================\n";
    std::cout << argv[0] << " needs MPI to run\n\tuse --enable-mpi at configure and appropriate compilers\n" << std::endl;
    return 1;
#endif
}<|MERGE_RESOLUTION|>--- conflicted
+++ resolved
@@ -268,15 +268,8 @@
                     thread_id_replica_map.insert(std::pair<unsigned int, unsigned int>(threadID, replicaSimulationID));
                     replica_owned_threads[replicaSimulationID].push_back(threadID);
                     replica_offset++;
-<<<<<<< HEAD
-                }    
-            }            
-            MPI_DEBUG(2, "REEDS-SIM! - aha?")
-=======
-
                 }
             }
->>>>>>> 43c006cc
 
             simulationID = thread_id_replica_map[globalThreadID];
 
