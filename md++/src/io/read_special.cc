--- conflicted
+++ resolved
@@ -424,11 +424,8 @@
                 break;
             case simulation::qm_xtb:
                 iq.title = "XTB";
-<<<<<<< HEAD
-=======
             case simulation::qm_schnetv2:
                 iq.title= "Schnetpack v2";
->>>>>>> 64b9ec70
                 break;
         }
         
