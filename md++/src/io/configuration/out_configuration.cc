--- conflicted
+++ resolved
@@ -289,6 +289,7 @@
           sim.param().constraint.solvent.algorithm == simulation::constr_shake;
 
   // NTWSE > 0 -> minimum energy
+  // NTWSE > 0 -> minimum energy
   // check whether a new energy minimum was found
   bool minimum_found = false;
   if (sim.param().write.energy_index > 0) {
@@ -303,11 +304,7 @@
   
   //  NTWSE < 0 -> adaptive sampling
   if (sim.param().write.energy_index < 0) {
-<<<<<<< HEAD
     double current_energy = conf.old().energies.get_energy_by_index(-sim.param().write.energy_index); // use energy index value as the value for NTWSE
-=======
-    double current_energy = conf.old().energies.get_energy_by_index(sim.param().write.energy_index * -1); // use energy index value as the value for NTWSE
->>>>>>> e4c1774c
 
     // found a new minimum?
     if (fabs(current_energy) > sim.param().qmmm.nn.val_thresh){
